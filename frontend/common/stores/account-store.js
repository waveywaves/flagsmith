import Constants from 'common/constants'
import dataRelay from 'data-relay'
import { sortBy } from 'lodash'
import { getOrganisationIdFromPath } from 'common/withParams'

const Dispatcher = require('../dispatcher/dispatcher')
const BaseStore = require('./base/_store')
const data = require('../data/base/_data')
<<<<<<< HEAD
=======
import Constants from 'common/constants'
import dataRelay from 'data-relay'
import { sortBy } from 'lodash'
import AsyncStorage from 'common/async-storage'
>>>>>>> df93e460

const controller = {
  acceptInvite: (id) => {
    store.saving()
    API.setInvite('')
    API.setInviteType('')
    return data
      .post(`${Project.api}users/join/link/${id}/`)
      .catch((error) => {
        if (
          Utils.getFlagsmithHasFeature('verify_seats_limit_for_invite_links') &&
          error.status === 400
        ) {
          API.ajaxHandler(store, error)
          return
        }
        return data.post(`${Project.api}users/join/${id}/`)
      })
      .then((res) => {
        store.savedId = res.id
        store.model.organisations.push(res)
        const ev = Constants.events.ACCEPT_INVITE(res.name)
        API.postEvent(
          ev.event + (ev.extra ? ` ${ev.extra}` : ''),
          'first_events',
        )
          .catch(() => {})
          .finally(() => {
            AsyncStorage.setItem('user', JSON.stringify(store.model))
            store.saved()
          })
      })
      .catch((e) => {
        API.ajaxHandler(store, e)
      })
  },
  confirmTwoFactor: (pin, onError, isLoginPage) => {
    store.saving()

    return data
      .post(`${Project.api}auth/app/activate/confirm/`, { code: pin })
      .then((res) => {
        store.model.backupCodes = res.backup_codes
        store.model.twoFactorEnabled = true
        store.model.twoFactorConfirmed = true

        store.saved()
        if (isLoginPage) {
          window.location.href = `/organisations`
        }
      })
      .catch((e) => {
        if (onError) {
          onError()
        }
        API.ajaxHandler(store, e)
      })
  },
  createOrganisation: (name) => {
    store.saving()
    if (
      !AccountStore.model.organisations ||
      !AccountStore.model.organisations.length
    ) {
      API.trackEvent(Constants.events.CREATE_FIRST_ORGANISATION)
    }
    API.trackEvent(Constants.events.CREATE_ORGANISATION)
    if (API.getReferrer()) {
      // eslint-disable-next-line camelcase
      API.postEvent(`${name} from ${`${API.getReferrer().utm_source}`}`)
      API.trackEvent(
        Constants.events.REFERRER_CONVERSION(API.getReferrer().utm_source),
      )
    } else {
      // eslint-disable-next-line camelcase
      API.postEvent(`${name}`)
    }

    data.post(`${Project.api}organisations/`, { name }).then((res) => {
      store.model.organisations = store.model.organisations.concat([
        { ...res, role: 'ADMIN' },
      ])
      AsyncStorage.setItem('user', JSON.stringify(store.model))
      store.savedId = res.id
      store.saved()

      const relayEventKey = Utils.getFlagsmithValue('relay_events_key')
      const sendRelayEvent =
        Utils.getFlagsmithHasFeature('relay_events_key') && !!relayEventKey
      window.lintrk?.('track', { conversion_id: 16798338 })
      if (sendRelayEvent) {
        dataRelay.sendEvent(AccountStore.getUser(), {
          apiKey: relayEventKey,
        })
      }
    })
  },
  deleteOrganisation: () => {
    API.trackEvent(Constants.events.DELETE_ORGANISATION)
    data
      .delete(`${Project.api}organisations/${store.organisation.id}/`)
      .then(() => {
        store.model.organisations = _.filter(
          store.model.organisations,
          (org) => org.id !== store.organisation.id,
        )
        store.organisation = store.model.organisations.length
          ? store.model.organisations[0]
          : null
        store.trigger('removed')
        AsyncStorage.setItem('user', JSON.stringify(store.model))
      })
  },
  disableTwoFactor: () => {
    store.saving()
    return data.post(`${Project.api}auth/app/deactivate/`).then(() => {
      store.model.twoFactorEnabled = false
      store.model.twoFactorConfirmed = false
      store.saved()
    })
  },
  editOrganisation: (org) => {
    API.trackEvent(Constants.events.EDIT_ORGANISATION)
    data
      .put(`${Project.api}organisations/${store.organisation.id}/`, org)
      .then((res) => {
        const idx = _.findIndex(store.model.organisations, {
          id: store.organisation.id,
        })
        if (idx !== -1) {
          store.model.organisations[idx] = res
          store.organisation = res
        }
        store.saved()
      })
  },
  enableTwoFactor: () => {
    store.saving()
    return data.post(`${Project.api}auth/app/activate/`).then((res) => {
      store.model.twoFactor = res
      store.model.twoFactorEnabled = true
      store.saved()
    })
  },
  getOrganisations: () =>
    Promise.all([
      data.get(`${Project.api}organisations/`),
      data.get(`${Project.api}auth/users/me/`),
      data.get(`${Project.api}auth/mfa/user-active-methods/`),
    ])
      .then(([res, userRes, methods]) => {
        controller.setUser({
          ...userRes,
          organisations: res.results,
          twoFactorConfirmed: !!methods.length,
          twoFactorEnabled: !!methods.length,
          twoFactorPrompt: store.ephemeral_token && !!methods.length,
        })
      })
      .catch((e) => API.ajaxHandler(store, e)),
  login: ({ email, password }) => {
    store.loading()
    data
      .post(`${Project.api}auth/login/`, {
        email,
        password,
      })
      .then((res) => {
        API.trackEvent(Constants.events.LOGIN)
        store.samlOrOauth = false
        if (res.ephemeral_token) {
          store.ephemeral_token = res.ephemeral_token
          store.model = {
            twoFactorEnabled: true,
            twoFactorPrompt: true,
          }
          store.loaded()
          return
        }

        data.setToken(res.key)
        return controller.onLogin()
      })
      .catch((e) => API.ajaxHandler(store, e))
  },
  oauth: (type, _data) => {
    store.loading()
    API.trackEvent(Constants.events.OAUTH(type))

    data
      .post(
        type === 'saml'
          ? `${Project.api}auth/saml/login/`
          : `${Project.api}auth/oauth/${type}/`,
        {
          ...(_data || {}),
          sign_up_type: API.getInviteType(),
        },
      )
      .then((res) => {
        store.samlOrOauth = true
        if (res.ephemeral_token) {
          store.ephemeral_token = res.ephemeral_token
          store.model = {
            twoFactorEnabled: true,
            twoFactorPrompt: true,
          }
          store.loaded()
          return
        }

        data.setToken(res.key)
        return controller.onLogin()
      })
      .catch((e) => API.ajaxHandler(store, e))
  },
  onLogin: (skipCaching) => {
    if (!skipCaching) {
      API.setCookie('t', data.token)
    }
    return controller.getOrganisations()
  },
  register: ({
    email,
    first_name,
    last_name,
    marketing_consent_given,
    password,
  }) => {
    store.saving()
    data
      .post(`${Project.api}auth/users/`, {
        email,
        first_name,
        last_name,
        marketing_consent_given,
        password,
        referrer: API.getReferrer() || '',
        sign_up_type: API.getInviteType(),
      })
      .then((res) => {
        data.setToken(res.key)
        API.trackEvent(Constants.events.REGISTER)
        if (API.getReferrer()) {
          API.trackEvent(
            Constants.events.REFERRER_REGISTERED(API.getReferrer().utm_source),
          )
        }

        store.isSaving = false
        return controller.onLogin()
      })
      .catch((e) => API.ajaxHandler(store, e))
  },

  resetPassword: (uid, token, new_password1, new_password2) => {
    store.saving()
    data
      .post(`${Project.api}auth/users/reset_password_confirm/`, {
        new_password: new_password1,

        re_new_password: new_password2,

        token,
        // data.post(`${Project.api}auth/password/reset/confirm/`, {
        uid,
      })
      .then(() => {
        store.saved()
      })
      .catch((e) => API.ajaxHandler(store, e))
  },

  selectOrganisation: (id) => {
    API.setCookie('organisation', `${id}`)
    store.organisation = _.find(store.model.organisations, { id })
    store.changed()
  },

  setToken: (token) => {
    store.loading()
    store.user = {}

    data.setToken(token)
    return controller.onLogin()
  },

  setUser(user) {
    if (user) {
      const sortedOrganisations = sortBy(user.organisations, (v) => {
        return v.name
      })
      user.organisations = sortedOrganisations
      store.model = user
      if (user && user.organisations) {
        store.organisation = user.organisations[0]
        const cookiedID = parseInt(API.getCookie('organisation'))
        const pathID = getOrganisationIdFromPath()
        const organisationId = pathID || cookiedID
        if (organisationId) {
          const foundOrganisation = user.organisations.find(
            (v) => v.id === parseInt(`${organisationId}`),
          )
          if (foundOrganisation) {
            store.organisation = foundOrganisation
            AppActions.getOrganisation(organisationId)
          }
        }
      }

      AsyncStorage.setItem('user', JSON.stringify(store.model))
      API.alias(user.email, user)
      API.identify(user && user.email, user)
      store.loaded()
    } else if (!user) {
      store.ephemeral_token = null
      AsyncStorage.clear()
      API.setCookie('t', '')
      data.setToken(null)
      API.reset().finally(() => {
        store.model = user
        store.organisation = null
        store.trigger('logout')
      })
    }
  },

  twoFactorLogin: (pin, onError) => {
    store.saving()
    return data
      .post(`${Project.api}auth/login/code/`, {
        code: pin,
        ephemeral_token: store.ephemeral_token,
      })
      .then((res) => {
        store.model = null
        API.trackEvent(Constants.events.LOGIN)
        data.setToken(res.key)
        store.ephemeral_token = null
        controller.onLogin()
      })
      .catch((e) => {
        if (onError) {
          onError()
        }
        API.ajaxHandler(store, e)
      })
  },

  updateSubscription: (hostedPageId) => {
    data
      .post(
        `${Project.api}organisations/${store.organisation.id}/update-subscription/`,
        { hosted_page_id: hostedPageId },
      )
      .then((res) => {
        const idx = _.findIndex(store.model.organisations, {
          id: store.organisation.id,
        })
        if (idx !== -1) {
          store.model.organisations[idx] = res
          try {
            if (res && res.subscription && res.subscription.plan) {
              API.postEvent(res.subscription.plan, 'chargebee')
            }
          } catch (e) {}
          store.organisation = res
        }
        store.saved()
      })
      .catch((e) => API.ajaxHandler(store, e))
  },
}

const store = Object.assign({}, BaseStore, {
  forced2Factor() {
    if (!store.model || !store.model.organisations) return false

    if (store.model.twoFactorConfirmed) {
      return false
    }

    if (store.samlOrOauth) {
      return false
    }

    return (
      Utils.getFlagsmithHasFeature('force_2fa') &&
      store.getOrganisations() &&
      store.getOrganisations().find((o) => o.force_2fa)
    )
  },
  getActiveOrgPlan() {
    return (
      store.organisation &&
      store.organisation.subscription &&
      store.organisation.subscription.plan
    )
  },
  getDate() {
    return store.getOrganisation() && store.getOrganisation().created_date
  },
  getOrganisation() {
    return store.organisation
  },
  getOrganisationId: () => AccountStore.getOrganisation()?.id || null,
  getOrganisationPlan(id) {
    const organisations = store.getOrganisations()
    const organisation = organisations && organisations.find((v) => v.id === id)
    if (organisation) {
      return !!organisation.subscription?.subscription_id
    }
    return null
  },
  getOrganisationRole(id = store.getOrganisationId()) {
    return store.getOrganisations()?.find((org) => org.id === id)?.role
  },
  getOrganisations() {
    return store.model?.organisations
  },
  getPaymentMethod() {
    return store.organisation?.subscription?.payment_method
  },
  getPlans() {
    if (!store.model) return []
    return _.filter(
      store.model.organisations.map((org) => org.subscription?.plan),
      (plan) => !!plan,
    )
  },
  getUser() {
    return store.model
  },
  getUserId() {
    return store.model && store.model.id
  },
  id: 'account',
  isAdmin() {
    const id = store.organisation && store.organisation.id
    return id && store.getOrganisationRole(id) === 'ADMIN'
  },
  isSuper() {
    return store.model && store.model.is_superuser
  },
  setToken(token) {
    data.token = token
  },
  setUser(user) {
    controller.setUser(user)
  },
})

store.dispatcherIndex = Dispatcher.register(store, (payload) => {
  const action = payload.action // this is our action from handleViewAction

  switch (action.actionType) {
    case Actions.SET_USER:
      controller.setUser(action.user)
      break
    case Actions.SET_TOKEN:
      controller.setToken(action.token)
      break
    case Actions.SELECT_ORGANISATION:
      controller.selectOrganisation(action.id)
      break
    case Actions.CREATE_ORGANISATION:
      controller.createOrganisation(action.name)
      break
    case Actions.ACCEPT_INVITE:
      controller.acceptInvite(action.id)
      break
    case Actions.DELETE_ORGANISATION:
      controller.deleteOrganisation()
      break
    case Actions.EDIT_ORGANISATION:
      controller.editOrganisation(action.org)
      break
    case Actions.LOGOUT:
      controller.setUser(null)
      break
    case Actions.REGISTER:
      controller.register(action.details, action.isInvite)
      break
    case Actions.RESET_PASSWORD:
      controller.resetPassword(
        action.uid,
        action.token,
        action.new_password1,
        action.new_password2,
      )
      break
    case Actions.LOGIN:
      controller.login(action.details)
      break
    case Actions.GET_ORGANISATIONS:
      controller.getOrganisations()
      break
    case Actions.ENABLE_TWO_FACTOR:
      controller.enableTwoFactor()
      break
    case Actions.CONFIRM_TWO_FACTOR:
      controller.confirmTwoFactor(
        action.pin,
        action.onError,
        action.isLoginPage,
      )
      break
    case Actions.DISABLE_TWO_FACTOR:
      controller.disableTwoFactor()
      break
    case Actions.OAUTH:
      controller.oauth(action.oauthType, action.data)
      break
    case Actions.TWO_FACTOR_LOGIN:
      controller.twoFactorLogin(action.pin, action.onError)
      break
    case Actions.UPDATE_SUBSCRIPTION:
      controller.updateSubscription(action.hostedPageId)
      break
    default:
  }
})

controller.store = store
export default controller.store<|MERGE_RESOLUTION|>--- conflicted
+++ resolved
@@ -6,13 +6,10 @@
 const Dispatcher = require('../dispatcher/dispatcher')
 const BaseStore = require('./base/_store')
 const data = require('../data/base/_data')
-<<<<<<< HEAD
-=======
 import Constants from 'common/constants'
 import dataRelay from 'data-relay'
 import { sortBy } from 'lodash'
 import AsyncStorage from 'common/async-storage'
->>>>>>> df93e460
 
 const controller = {
   acceptInvite: (id) => {
