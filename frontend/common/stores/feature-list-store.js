--- conflicted
+++ resolved
@@ -416,11 +416,7 @@
     store.saving()
     API.trackEvent(Constants.events.EDIT_FEATURE)
     const env = ProjectStore.getEnvironment(environmentId)
-<<<<<<< HEAD
     let environment_feature_versions = null
-=======
-    let environment_feature_versions = []
->>>>>>> b975831e
     if (env.use_v2_feature_versioning) {
       const featureStates = [
         Object.assign({}, environmentFlag, {
