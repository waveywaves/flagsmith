--- conflicted
+++ resolved
@@ -108,7 +108,6 @@
   getGetSubscriptionMetadata: { id: string }
   getEnvironment: { id: string }
   getSubscriptionMetadata: { id: string }
-<<<<<<< HEAD
   getMetadataModelField: { organisation_id: string; id: string }
   updateMetadataModelField: { organisation_id: string; id: string }
   deleteMetadataModelField: { organisation_id: string; id: string }
@@ -130,10 +129,8 @@
     description: string
     organisation: number
   }
-=======
   createLaunchDarklyProjectImport: { project_id: string }
   getLaunchDarklyProjectImport: { project_id: string }
   getLaunchDarklyProjectsImport: { project_id: string; import_id: string }
->>>>>>> 59abf20f
   // END OF TYPES
 }