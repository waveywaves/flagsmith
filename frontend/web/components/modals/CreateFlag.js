import React, { Component } from 'react'
import withSegmentOverrides from 'common/providers/withSegmentOverrides'
import Constants from 'common/constants'
import data from 'common/data/base/_data'
import ProjectStore from 'common/stores/project-store'
import ConfigProvider from 'common/providers/ConfigProvider'
import FeatureListStore from 'common/stores/feature-list-store'
import {
  Bar,
  BarChart,
  CartesianGrid,
  ResponsiveContainer,
  Tooltip as RechartsTooltip,
  XAxis,
  YAxis,
} from 'recharts'
import Tabs from 'components/base/forms/Tabs'
import TabItem from 'components/base/forms/TabItem'
import SegmentOverrides from 'components/SegmentOverrides'
import AddEditTags from 'components/tags/AddEditTags'
import FlagOwners from 'components/FlagOwners'
import ChangeRequestModal from './ChangeRequestModal'
import Feature from 'components/Feature'
import classNames from 'classnames'
import InfoMessage from 'components/InfoMessage'
import JSONReference from 'components/JSONReference'
import ErrorMessage from 'components/ErrorMessage'
import Permission from 'common/providers/Permission'
import IdentitySelect from 'components/IdentitySelect'
import { setInterceptClose, setModalTitle } from './base/ModalDefault'
import Icon from 'components/Icon'
import ModalHR from './ModalHR'
import FeatureValue from 'components/FeatureValue'
import { getStore } from 'common/store'
import FlagOwnerGroups from 'components/FlagOwnerGroups'
import ExistingChangeRequestAlert from 'components/ExistingChangeRequestAlert'
import Button from 'components/base/forms/Button'
import AddMetadataToEntity from 'components/metadata/AddMetadataToEntity'
import { getSupportedContentType } from 'common/services/useSupportedContentType'
import { getGithubIntegration } from 'common/services/useGithubIntegration'
import { createExternalResource } from 'common/services/useExternalResource'
import { removeUserOverride } from 'components/RemoveUserOverride'
import MyIssueSelect from 'components/MyIssuesSelect'
import MyPullRequestsSelect from 'components/MyPullRequestsSelect'
import MyRepositoriesSelect from 'components/MyRepositoriesSelect'
import ExternalResourcesTable from 'components/ExternalResourcesTable'

const CreateFlag = class extends Component {
  static displayName = 'CreateFlag'

  constructor(props, context) {
    super(props, context)
    const {
      description,
      enabled,
      feature_state_value,
      hide_from_client,
      is_archived,
      is_server_key_only,
      metadata,
      multivariate_options,
      name,
      tags,
    } = this.props.projectFlag
      ? Utils.getFlagValue(
          this.props.projectFlag,
          this.props.environmentFlag,
          this.props.identityFlag,
        )
      : {
          multivariate_options: [],
        }
    const { allowEditDescription } = this.props
    if (this.props.projectFlag) {
      this.userOverridesPage(1)
    }
    this.state = {
      allowEditDescription,
      default_enabled: enabled,
      description,
      enabledIndentity: false,
      enabledSegment: false,
      environmentFlag: this.props.environmentFlag,
      externalResource: {},
      externalResources: [],
      featureContentType: {},
      githubId: '',
      hasIntegrationWithGithub: false,
      hide_from_client,
      identityVariations:
        this.props.identityFlag &&
        this.props.identityFlag.multivariate_feature_state_values
          ? _.cloneDeep(
              this.props.identityFlag.multivariate_feature_state_values,
            )
          : [],
      initial_value:
        typeof feature_state_value === 'undefined'
          ? undefined
          : Utils.getTypedValue(feature_state_value),
      isEdit: !!this.props.projectFlag,
      is_archived,
      is_server_key_only,
      metadata,
      multivariate_options: _.cloneDeep(multivariate_options),
      name,
      period: 30,
      repoName: '',
      repoOwner: '',
      selectedIdentity: null,
<<<<<<< HEAD
      supportedContentTypes: [],
      tab: tab || 0,
=======
>>>>>>> b93a544b
      tags: tags || [],
    }
  }

  getState = () => {}

  close() {
    closeModal()
  }

  componentDidUpdate(prevProps) {
    ES6Component(this)
    if (
      !this.props.identity &&
      this.props.environmentVariations !== prevProps.environmentVariations
    ) {
      if (
        this.props.environmentVariations &&
        this.props.environmentVariations.length
      ) {
        this.setState({
          multivariate_options:
            this.state.multivariate_options &&
            this.state.multivariate_options.map((v) => {
              const matchingVariation = (
                this.props.multivariate_options ||
                this.props.environmentVariations
              ).find((e) => e.multivariate_feature_option === v.id)
              return {
                ...v,
                default_percentage_allocation:
                  (matchingVariation &&
                    matchingVariation.percentage_allocation) ||
                  v.default_percentage_allocation ||
                  0,
              }
            }),
        })
      }
    }
  }

  onClosing = () => {
    if (this.state.isEdit) {
      return new Promise((resolve) => {
        if (
          this.state.valueChanged ||
          this.state.segmentsChanged ||
          this.state.settingsChanged
        ) {
          openConfirm({
            body: 'Closing this will discard your unsaved changes.',
            noText: 'Cancel',
            onNo: () => resolve(false),
            onYes: () => resolve(true),
            title: 'Discard changes',
            yesText: 'Ok',
          })
        } else {
          resolve(true)
        }
      })
    }
    return Promise.resolve(true)
  }

  componentDidMount = () => {
    setInterceptClose(this.onClosing)
    if (!this.state.isEdit && !E2E) {
      this.focusTimeout = setTimeout(() => {
        this.input.focus()
        this.focusTimeout = null
      }, 500)
    }
    if (
      !Project.disableAnalytics &&
      this.props.projectFlag &&
      this.state.environmentFlag
    ) {
      this.getFeatureUsage()
    }
    if (Utils.getFlagsmithHasFeature('enable_metadata')) {
      getSupportedContentType(getStore(), {
        organisation_id: AccountStore.getOrganisation().id,
      }).then((res) => {
        const featureContentType = Utils.getContentType(
          res.data,
          'model',
          'feature',
        )
        this.setState({ featureContentType: featureContentType })
      })
    }

    if (Utils.getFlagsmithHasFeature('github_integration')) {
      getGithubIntegration(getStore(), {
        organisation_id: AccountStore.getOrganisation().id,
      }).then((res) => {
        this.setState({
          githubId: res?.data?.results[0]?.id,
          hasIntegrationWithGithub: !!res?.data?.results?.length,
        })
      })
    }
  }

  componentWillUnmount() {
    if (this.focusTimeout) {
      clearTimeout(this.focusTimeout)
    }
  }

  userOverridesPage = (page) => {
    if (Utils.getIsEdge()) {
      if (!Utils.getShouldHideIdentityOverridesTab(ProjectStore.model)) {
        data
          .get(
            `${Project.api}environments/${this.props.environmentId}/edge-identity-overrides?feature=${this.props.projectFlag.id}&page=${page}`,
          )
          .then((userOverrides) => {
            this.setState({
              userOverrides: userOverrides.results.map((v) => ({
                ...v.feature_state,
                identity: {
                  id: v.identity_uuid,
                  identifier: v.identifier,
                },
              })),
              userOverridesPaging: {
                count: userOverrides.count,
                currentPage: page,
                next: userOverrides.next,
              },
            })
          })
      }

      return
    }
    data
      .get(
        `${Project.api}environments/${
          this.props.environmentId
        }/${Utils.getFeatureStatesEndpoint()}/?anyIdentity=1&feature=${
          this.props.projectFlag.id
        }&page=${page}`,
      )
      .then((userOverrides) => {
        this.setState({
          userOverrides: userOverrides.results,
          userOverridesPaging: {
            count: userOverrides.count,
            currentPage: page,
            next: userOverrides.next,
          },
        })
      })
  }

  getFeatureUsage = () => {
    if (this.state.environmentFlag) {
      AppActions.getFeatureUsage(
        this.props.projectId,
        this.state.environmentFlag.environment,
        this.props.projectFlag.id,
        this.state.period,
      )
    }
  }
  save = (func, isSaving) => {
    const {
      environmentId,
      identity,
      identityFlag,
      projectFlag: _projectFlag,
      segmentOverrides,
    } = this.props
    const {
      default_enabled,
      description,
      environmentFlag,
      hide_from_client,
      initial_value,
      is_archived,
      is_server_key_only,
      name,
    } = this.state
    const projectFlag = {
      skipSaveProjectFeature: this.state.skipSaveProjectFeature,
      ..._projectFlag,
    }
    const hasMultivariate =
      this.state.environmentFlag &&
      this.state.environmentFlag.multivariate_feature_state_values &&
      this.state.environmentFlag.multivariate_feature_state_values.length
    if (identity) {
      !isSaving &&
        name &&
        func({
          environmentFlag,
          environmentId,
          identity,
          identityFlag: Object.assign({}, identityFlag || {}, {
            enabled: default_enabled,
            feature_state_value: hasMultivariate
              ? this.state.environmentFlag.feature_state_value
              : initial_value,
            multivariate_options: this.state.identityVariations,
          }),
          projectFlag,
        })
    } else {
      FeatureListStore.isSaving = true
      FeatureListStore.trigger('change')
      !isSaving &&
        name &&
        func(
          this.props.projectId,
          this.props.environmentId,
          {
            default_enabled,
            description,
            hide_from_client,
            initial_value,
            is_archived,
            is_server_key_only,
            metadata:
              !this.props.projectFlag?.metadata ||
              this.props.projectFlag.metadata !== this.state.metadata
                ? this.state.metadata
                : this.props.projectFlag.metadata,
            multivariate_options: this.state.multivariate_options,
            name,
            tags: this.state.tags,
          },
          projectFlag,
          environmentFlag,
          segmentOverrides,
        )
    }
  }

  changeSegment = (items) => {
    const { enabledSegment } = this.state
    items.forEach((item) => {
      item.enabled = enabledSegment
    })
    this.props.updateSegments(items)
    this.setState({ enabledSegment: !enabledSegment })
  }

  changeIdentity = (items) => {
    const { environmentId } = this.props
    const { enabledIndentity } = this.state

    Promise.all(
      items.map(
        (item) =>
          new Promise((resolve) => {
            AppActions.changeUserFlag({
              environmentId,
              identity: item.identity.id,
              identityFlag: item.id,
              onSuccess: resolve,
              payload: {
                enabled: enabledIndentity,
                id: item.identity.id,
                value: item.identity.identifier,
              },
            })
          }),
      ),
    ).then(() => {
      this.userOverridesPage(1)
    })

    this.setState({ enabledIndentity: !enabledIndentity })
  }

  toggleUserFlag = ({ enabled, id, identity }) => {
    const { environmentId } = this.props

    AppActions.changeUserFlag({
      environmentId,
      identity: identity.id,
      identityFlag: id,
      onSuccess: () => {
        this.userOverridesPage(1)
      },
      payload: {
        enabled: !enabled,
        id: identity.id,
        value: identity.identifier,
      },
    })
  }

  drawChart = (data) => {
    return data?.length ? (
      <ResponsiveContainer height={400} width='100%' className='mt-4'>
        <BarChart data={data}>
          <CartesianGrid strokeDasharray='3 5' strokeOpacity={0.4} />
          <XAxis
            padding='gap'
            interval={0}
            height={100}
            angle={-90}
            textAnchor='end'
            allowDataOverflow={false}
            dataKey='day'
            tick={{ dx: -4, fill: '#656D7B' }}
            tickLine={false}
            axisLine={{ stroke: '#656D7B' }}
          />
          <YAxis
            allowDataOverflow={false}
            tick={{ fill: '#656D7B' }}
            axisLine={{ stroke: '#656D7B' }}
          />
          <RechartsTooltip cursor={{ fill: 'transparent' }} />
          <Bar
            dataKey={'count'}
            stackId='a'
            fill='rgba(149, 108, 255,0.48)'
            barSize={14}
          />
        </BarChart>
      </ResponsiveContainer>
    ) : (
      <div className='modal-caption fs-small lh-sm'>
        There has been no activity for this flag within the past month. Find out
        about Flag Analytics{' '}
        <Button
          theme='text'
          target='_blank'
          href='https://docs.flagsmith.com/advanced-use/flag-analytics'
          className='fw-normal'
        >
          here
        </Button>
        .
      </div>
    )
  }

  addItem = () => {
    const { environmentId, identity, projectFlag } = this.props
    const { environmentFlag } = this.state
    this.setState({ isLoading: true })
    const selectedIdentity = this.state.selectedIdentity.value
    const identities = identity ? identity.identifier : []

    if (!_.find(identities, (v) => v.identifier === selectedIdentity)) {
      data
        .post(
          `${
            Project.api
          }environments/${environmentId}/${Utils.getIdentitiesEndpoint()}/${selectedIdentity}/${Utils.getFeatureStatesEndpoint()}/`,
          {
            enabled: !environmentFlag.enabled,
            feature: projectFlag.id,
            feature_state_value: environmentFlag.value || null,
          },
        )
        .then(() => {
          this.setState({
            isLoading: false,
            selectedIdentity: null,
          })
          this.userOverridesPage(1)
        })
        .catch((e) => {
          this.setState({ error: e, isLoading: false })
        })
    } else {
      this.setState({
        isLoading: false,
        selectedIdentity: null,
      })
    }
  }

  addVariation = () => {
    this.setState({
      multivariate_options: this.state.multivariate_options.concat([
        {
          ...Utils.valueToFeatureState(''),
          default_percentage_allocation: 0,
        },
      ]),
      valueChanged: true,
    })
  }

  removeVariation = (i) => {
    this.state.valueChanged = true
    if (this.state.multivariate_options[i].id) {
      const idToRemove = this.state.multivariate_options[i].id
      if (idToRemove) {
        this.props.removeMultivariateOption(idToRemove)
      }
      this.state.multivariate_options.splice(i, 1)
      this.forceUpdate()
    } else {
      this.state.multivariate_options.splice(i, 1)
      this.forceUpdate()
    }
  }

  updateVariation = (i, e, environmentVariations) => {
    this.props.onEnvironmentVariationsChange(environmentVariations)
    this.state.multivariate_options[i] = e
    this.state.valueChanged = true
    this.forceUpdate()
  }

  render() {
    const {
      default_enabled,
      description,
      enabledIndentity,
      enabledSegment,
      externalResourceType,
      featureContentType,
      featureExternalResource,
      githubId,
      hasIntegrationWithGithub,
      hide_from_client,
      initial_value,
      isEdit,
      multivariate_options,
      name,
      repoName,
      repoOwner,
      status,
    } = this.state
    const FEATURE_ID_MAXLENGTH = Constants.forms.maxLength.FEATURE_ID

    const { identity, identityName, projectFlag } = this.props
    const Provider = identity ? IdentityProvider : FeatureListProvider
    const environmentVariations = this.props.environmentVariations
    const environment = ProjectStore.getEnvironment(this.props.environmentId)
    const is4Eyes =
      !!environment &&
      Utils.changeRequestsEnabled(environment.minimum_change_request_approvals)
    const canSchedule = Utils.getPlansPermission('SCHEDULE_FLAGS')
    const is4EyesSegmentOverrides =
      is4Eyes && Utils.getFlagsmithHasFeature('4eyes_segment_overrides') //
    const project = ProjectStore.model
    const caseSensitive = project?.only_allow_lower_case_feature_names
    const regex = project?.feature_name_regex
    const controlValue = Utils.calculateControl(multivariate_options)
    const invalid =
      !!multivariate_options && multivariate_options.length && controlValue < 0
    const existingChangeRequest = this.props.changeRequest
    const hideIdentityOverridesTab = Utils.getShouldHideIdentityOverridesTab()
    const noPermissions = this.props.noPermissions
    const _createExternalResourse = () => {
      createExternalResource(getStore(), {
        body: {
          feature: projectFlag.id,
          metadata: { status: status },
          type:
            externalResourceType === 'Github Issue'
              ? 'GITHUB_ISSUE'
              : 'GITHUB_PR',
          url: featureExternalResource,
        },
        feature_id: projectFlag.id,
        project_id: `${this.props.projectId}`,
      })
    }
    let regexValid = true
    const metadataEnable = Utils.getFlagsmithHasFeature('enable_metadata')
    try {
      if (!isEdit && name && regex) {
        regexValid = name.match(new RegExp(regex))
      }
    } catch (e) {
      regexValid = false
    }
    const Settings = (projectAdmin, createFeature, featureContentType) => (
      <>
        {!identity && this.state.tags && (
          <FormGroup className='mb-5 setting'>
            <InputGroup
              title={identity ? 'Tags' : 'Tags (optional)'}
              tooltip={Constants.strings.TAGS_DESCRIPTION}
              component={
                <AddEditTags
                  readOnly={!!identity || !createFeature}
                  projectId={`${this.props.projectId}`}
                  value={this.state.tags}
                  onChange={(tags) =>
                    this.setState({ settingsChanged: true, tags })
                  }
                />
              }
            />
          </FormGroup>
        )}
        {metadataEnable && featureContentType?.id && (
          <FormGroup className='mb-5 setting'>
            <InputGroup
              title={'Metadata'}
              tooltip={`${Constants.strings.TOOLTIP_METADATA_DESCRIPTION} feature`}
              tooltipPlace='right'
              component={
                <AddMetadataToEntity
                  organisationId={AccountStore.getOrganisation().id}
                  projectId={this.props.projectId}
                  entityId={projectFlag?.id}
                  entityContentType={featureContentType?.id}
                  entity={featureContentType?.model}
                  onChange={(m) => {
                    this.setState({
                      metadata: m,
                    })
                  }}
                />
              }
            />
          </FormGroup>
        )}
        {!identity && projectFlag && (
          <Permission
            level='project'
            permission='ADMIN'
            id={this.props.projectId}
          >
            {({ permission: projectAdmin }) =>
              projectAdmin && (
                <>
                  <FormGroup className='mb-5 setting'>
                    <FlagOwners
                      projectId={this.props.projectId}
                      id={projectFlag.id}
                    />
                  </FormGroup>
                  <FormGroup className='mb-5 setting'>
                    <FlagOwnerGroups
                      projectId={this.props.projectId}
                      id={projectFlag.id}
                    />
                  </FormGroup>
                </>
              )
            }
          </Permission>
        )}
        <FormGroup className='mb-5 setting'>
          <InputGroup
            value={description}
            data-test='featureDesc'
            inputProps={{
              className: 'full-width',
              name: 'featureDesc',
            }}
            onChange={(e) =>
              this.setState({
                description: Utils.safeParseEventValue(e),
                settingsChanged: true,
              })
            }
            ds
            type='text'
            title={identity ? 'Description' : 'Description (optional)'}
            placeholder="e.g. 'This determines what size the header is' "
          />
        </FormGroup>
        {Utils.getFlagsmithHasFeature('github_integration') &&
          hasIntegrationWithGithub &&
          projectFlag?.id && (
            <>
              <FormGroup className='mt-4 setting'>
                <label className='cols-sm-2 control-label'>
                  {' '}
                  GitHub Repositories
                </label>
                <MyRepositoriesSelect
                  githubId={githubId}
                  orgId={AccountStore.getOrganisation().id}
                  onChange={(v) => {
                    const repoData = v.split('/')
                    this.setState({
                      repoName: repoData[0],
                      repoOwner: repoData[1],
                    })
                  }}
                />
                {repoName && repoOwner && (
                  <>
                    <label className='cols-sm-2 control-label mt-4'>
                      {' '}
                      Link GitHub Issue Pull-Request
                    </label>
                    <Row className='cols-md-2 role-list'>
                      <div style={{ width: '200px' }}>
                        <Select
                          size='select-md'
                          placeholder={'Select Type'}
                          onChange={(v) =>
                            this.setState({ externalResourceType: v.label })
                          }
                          options={[
                            { id: 1, type: 'Github Issue' },
                            { id: 2, type: 'Github PR' },
                          ].map((e) => {
                            return { label: e.type, value: e.id }
                          })}
                        />
                      </div>
                      <Flex className='ml-4'>
                        {externalResourceType == 'Github Issue' ? (
                          <MyIssueSelect
                            orgId={AccountStore.getOrganisation().id}
                            onChange={(v) =>
                              this.setState({
                                featureExternalResource: v,
                                status: 'open',
                              })
                            }
                            repoOwner={repoOwner}
                            repoName={repoName}
                          />
                        ) : externalResourceType == 'Github PR' ? (
                          <MyPullRequestsSelect
                            orgId={AccountStore.getOrganisation().id}
                            onChange={(v) =>
                              this.setState({
                                featureExternalResource: v.value,
                              })
                            }
                            repoOwner={repoOwner}
                            repoName={repoName}
                          />
                        ) : (
                          <></>
                        )}
                      </Flex>
                      {(externalResourceType == 'Github Issue' ||
                        externalResourceType == 'Github PR') && (
                        <Button
                          className='text-right'
                          theme='primary'
                          onClick={() => {
                            _createExternalResourse()
                          }}
                        >
                          Link
                        </Button>
                      )}
                    </Row>
                  </>
                )}
              </FormGroup>
              <ExternalResourcesTable
                featureId={projectFlag.id}
                projectId={`${this.props.projectId}`}
              />
            </>
          )}

        {!identity && (
          <FormGroup className='mb-5 mt-3 setting'>
            <Row>
              <Switch
                checked={this.state.is_server_key_only}
                onChange={(is_server_key_only) =>
                  this.setState({ is_server_key_only, settingsChanged: true })
                }
                className='ml-0'
              />
              <Tooltip
                title={
                  <label className='cols-sm-2 control-label mb-0 ml-3'>
                    Server-side only <Icon name='info-outlined' />
                  </label>
                }
              >
                Prevent this feature from being accessed with client-side SDKs.
              </Tooltip>
            </Row>
          </FormGroup>
        )}

        {!identity && isEdit && (
          <FormGroup className='mb-5 setting'>
            <Row>
              <Switch
                checked={this.state.is_archived}
                onChange={(is_archived) => {
                  this.setState({ is_archived, settingsChanged: true })
                }}
                className='ml-0'
              />
              <Tooltip
                title={
                  <label className='cols-sm-2 control-label mb-0 ml-3'>
                    Archived <Icon name='info-outlined' />
                  </label>
                }
              >
                {`Archiving a flag allows you to filter out flags from the
                Flagsmith dashboard that are no longer relevant.
                <br />
                An archived flag will still return as normal in all SDK
                endpoints.`}
              </Tooltip>
            </Row>
          </FormGroup>
        )}

        {!identity && Utils.getFlagsmithHasFeature('hide_flag') && (
          <FormGroup className='mb-5 setting'>
            <Row>
              <Switch
                data-test='toggle-feature-button'
                defaultChecked={hide_from_client}
                checked={hide_from_client}
                onChange={(hide_from_client) =>
                  this.setState({ hide_from_client })
                }
                className='ml-0'
              />
              <Tooltip
                title={
                  <label className='cols-sm-2 control-label mb-0 ml-3'>
                    Hide from SDKs <Icon name='info-outlined' />
                  </label>
                }
                place='top'
              >
                {Constants.strings.HIDE_FROM_SDKS_DESCRIPTION}
              </Tooltip>
            </Row>
          </FormGroup>
        )}
      </>
    )

    const Value = (error, projectAdmin, createFeature, hideValue) => (
      <>
        {!!isEdit && (
          <ExistingChangeRequestAlert
            className='mb-4'
            featureId={projectFlag.id}
            environmentId={this.props.environmentId}
          />
        )}
        {!isEdit && (
          <FormGroup className='mb-4 mt-2'>
            <InputGroup
              ref={(e) => (this.input = e)}
              data-test='featureID'
              inputProps={{
                className: 'full-width',
                maxLength: FEATURE_ID_MAXLENGTH,
                name: 'featureID',
                readOnly: isEdit,
              }}
              value={name}
              onChange={(e) => {
                const newName = Utils.safeParseEventValue(e).replace(/ /g, '_')
                this.setState({
                  name: caseSensitive ? newName.toLowerCase() : newName,
                })
              }}
              isValid={!!name && regexValid}
              type='text'
              title={
                <>
                  <Tooltip
                    title={
                      <Row>
                        <span className={'mr-1'}>{isEdit ? 'ID' : 'ID*'}</span>
                        <Icon name='info-outlined' />
                      </Row>
                    }
                  >
                    The ID that will be used by SDKs to retrieve the feature
                    value and enabled state. This cannot be edited once the
                    feature has been created.
                  </Tooltip>
                  {!!regex && !isEdit && (
                    <div className='mt-2'>
                      {' '}
                      <InfoMessage>
                        {' '}
                        This must conform to the regular expression{' '}
                        <pre>{regex}</pre>
                      </InfoMessage>
                    </div>
                  )}
                </>
              }
              placeholder='E.g. header_size'
            />
            <ErrorMessage error={error?.name?.[0]} />
          </FormGroup>
        )}

        {identity && description && (
          <FormGroup className='mb-4 mt-2 mx-3'>
            <InputGroup
              value={description}
              data-test='featureDesc'
              inputProps={{
                className: 'full-width',
                name: 'featureDesc',
                readOnly: !!identity || noPermissions,
                valueChanged: true,
              }}
              onChange={(e) =>
                this.setState({ description: Utils.safeParseEventValue(e) })
              }
              type='text'
              title={identity ? 'Description' : 'Description (optional)'}
              placeholder='No description'
            />
          </FormGroup>
        )}
        {!hideValue && (
          <div
            className={`${identity && !description ? 'mt-4 mx-3' : ''} ${
              identity ? 'mx-3' : ''
            }`}
          >
            <Feature
              readOnly={noPermissions}
              hide_from_client={hide_from_client}
              multivariate_options={multivariate_options}
              environmentVariations={environmentVariations}
              isEdit={isEdit}
              error={error?.initial_value?.[0]}
              canCreateFeature={createFeature}
              identity={identity}
              removeVariation={this.removeVariation}
              updateVariation={this.updateVariation}
              addVariation={this.addVariation}
              checked={default_enabled}
              value={initial_value}
              identityVariations={this.state.identityVariations}
              onChangeIdentityVariations={(identityVariations) => {
                this.setState({ identityVariations, valueChanged: true })
              }}
              environmentFlag={this.state.environmentFlag}
              projectFlag={projectFlag}
              onValueChange={(e) => {
                const initial_value = Utils.getTypedValue(
                  Utils.safeParseEventValue(e),
                )
                this.setState({ initial_value, valueChanged: true })
              }}
              onCheckedChange={(default_enabled) =>
                this.setState({ default_enabled })
              }
            />
          </div>
        )}
        {!isEdit &&
          !identity &&
          Settings(projectAdmin, createFeature, featureContentType)}
      </>
    )
    return (
      <ProjectProvider id={this.props.projectId}>
        {({ project }) => (
          <Provider
            onSave={() => {
              if (identity) {
                this.close()
              }
              AppActions.refreshFeatures(
                this.props.projectId,
                this.props.environmentId,
              )
            }}
          >
            {(
              { error, isSaving, usageData },
              {
                createChangeRequest,
                createFlag,
                editFeatureSegments,
                editFeatureSettings,
                editFeatureValue,
              },
            ) => {
              const saveFeatureValue = (schedule) => {
                this.setState({ valueChanged: false })
                if ((is4Eyes || schedule) && !identity) {
                  openModal2(
                    schedule
                      ? 'New Scheduled Flag Update'
                      : this.props.changeRequest
                      ? 'Update Change Request'
                      : 'New Change Request',
                    <ChangeRequestModal
                      showAssignees={is4Eyes}
                      changeRequest={this.props.changeRequest}
                      onSave={({
                        approvals,
                        description,
                        live_from,
                        title,
                      }) => {
                        closeModal2()
                        this.save(
                          (
                            projectId,
                            environmentId,
                            flag,
                            projectFlag,
                            environmentFlag,
                            segmentOverrides,
                          ) => {
                            createChangeRequest(
                              projectId,
                              environmentId,
                              flag,
                              projectFlag,
                              environmentFlag,
                              segmentOverrides,
                              {
                                approvals,
                                description,
                                featureStateId:
                                  this.props.changeRequest &&
                                  this.props.changeRequest.feature_states[0].id,
                                id:
                                  this.props.changeRequest &&
                                  this.props.changeRequest.id,
                                live_from,
                                multivariate_options: this.props
                                  .multivariate_options
                                  ? this.props.multivariate_options.map((v) => {
                                      const matching =
                                        this.state.multivariate_options.find(
                                          (m) =>
                                            m.id ===
                                            v.multivariate_feature_option,
                                        )
                                      return {
                                        ...v,
                                        percentage_allocation:
                                          matching.default_percentage_allocation,
                                      }
                                    })
                                  : this.state.multivariate_options,
                                title,
                              },
                              !is4Eyes,
                            )
                          },
                        )
                      }}
                    />,
                  )
                } else if (
                  document.getElementById('language-validation-error')
                ) {
                  openConfirm({
                    body: 'Your remote config value does not pass validation for the language you have selected. Are you sure you wish to save?',
                    noText: 'Cancel',
                    onYes: () => {
                      this.save(editFeatureValue, isSaving)
                    },
                    title: 'Validation error',
                    yesText: 'Save',
                  })
                } else {
                  this.save(editFeatureValue, isSaving)
                }
              }

              const saveSettings = () => {
                this.setState({ settingsChanged: false })
                this.save(editFeatureSettings, isSaving)
              }

              const saveFeatureSegments = () => {
                this.setState({ segmentsChanged: false })

                this.save(editFeatureSegments, isSaving)
              }

              const onCreateFeature = () => {
                this.save(createFlag, isSaving)
              }

              const featureLimitAlert =
                Utils.calculateRemainingLimitsPercentage(
                  project.total_features,
                  project.max_features_allowed,
                )

              return (
                <Permission
                  level='project'
                  permission='CREATE_FEATURE'
                  id={this.props.projectId}
                >
                  {({ permission: createFeature }) => (
                    <Permission
                      level='project'
                      permission='ADMIN'
                      id={this.props.projectId}
                    >
                      {({ permission: projectAdmin }) => {
                        this.state.skipSaveProjectFeature = !createFeature
                        return (
                          <div id='create-feature-modal'>
                            {isEdit && !identity ? (
                              <Tabs
                                onChange={() => this.forceUpdate()}
                                history={this.props.history}
                                urlParam='tab'
                              >
                                <TabItem
                                  data-test='value'
                                  tabLabelString='Value'
                                  tabLabel={
                                    <Row className='justify-content-center'>
                                      Value{' '}
                                      {this.state.valueChanged && (
                                        <div className='unread ml-2 px-1'>
                                          {'*'}
                                        </div>
                                      )}
                                    </Row>
                                  }
                                >
                                  <FormGroup>
                                    {featureLimitAlert.percentage &&
                                      Utils.displayLimitAlert(
                                        'features',
                                        featureLimitAlert.percentage,
                                      )}
                                    <Tooltip
                                      title={
                                        <h5 className='mb-4'>
                                          Environment Value{' '}
                                          <Icon name='info-outlined' />
                                        </h5>
                                      }
                                      place='top'
                                    >
                                      {Constants.strings.ENVIRONMENT_OVERRIDE_DESCRIPTION(
                                        _.find(project.environments, {
                                          api_key: this.props.environmentId,
                                        }).name,
                                      )}
                                    </Tooltip>
                                    {Value(error, projectAdmin, createFeature)}

                                    {isEdit && (
                                      <>
                                        <JSONReference
                                          showNamesButton
                                          title={'Feature'}
                                          json={projectFlag}
                                        />
                                        <JSONReference
                                          title={'Feature state'}
                                          json={this.state.environmentFlag}
                                        />
                                      </>
                                    )}
                                    <ModalHR className='mt-4' />
                                    <div className='text-right mt-4 mb-3 fs-small lh-sm modal-caption'>
                                      {is4Eyes
                                        ? 'This will create a change request for the environment'
                                        : 'This will update the feature value for the environment'}{' '}
                                      <strong>
                                        {
                                          _.find(project.environments, {
                                            api_key: this.props.environmentId,
                                          }).name
                                        }
                                      </strong>
                                    </div>

                                    <Permission
                                      level='environment'
                                      permission={Utils.getManageFeaturePermission(
                                        is4Eyes,
                                        identity,
                                      )}
                                      id={this.props.environmentId}
                                    >
                                      {({ permission: savePermission }) =>
                                        Utils.renderWithPermission(
                                          savePermission,
                                          Constants.environmentPermissions(
                                            Utils.getManageFeaturePermissionDescription(
                                              is4Eyes,
                                              identity,
                                            ),
                                          ),
                                          <div className='text-right'>
                                            {!is4Eyes && (
                                              <>
                                                {canSchedule ? (
                                                  <Button
                                                    theme='secondary'
                                                    onClick={() =>
                                                      saveFeatureValue(true)
                                                    }
                                                    className='mr-2'
                                                    type='button'
                                                    data-test='create-change-request'
                                                    id='create-change-request-btn'
                                                    disabled={
                                                      isSaving ||
                                                      !name ||
                                                      invalid ||
                                                      !savePermission
                                                    }
                                                  >
                                                    {isSaving
                                                      ? existingChangeRequest
                                                        ? 'Updating Change Request'
                                                        : 'Scheduling Update'
                                                      : existingChangeRequest
                                                      ? 'Update Change Request'
                                                      : 'Schedule Update'}
                                                  </Button>
                                                ) : (
                                                  <Tooltip
                                                    title={
                                                      <Button
                                                        theme='outline'
                                                        disabled
                                                        className='mr-2'
                                                        type='button'
                                                        data-test='create-change-request'
                                                        id='create-change-request-btn'
                                                      >
                                                        {isSaving
                                                          ? existingChangeRequest
                                                            ? 'Updating Change Request'
                                                            : 'Scheduling Update'
                                                          : existingChangeRequest
                                                          ? 'Update Change Request'
                                                          : 'Schedule Update'}
                                                      </Button>
                                                    }
                                                  >
                                                    {
                                                      'This feature is available on our start-up plan'
                                                    }
                                                  </Tooltip>
                                                )}
                                              </>
                                            )}

                                            {is4Eyes ? (
                                              <Button
                                                onClick={() =>
                                                  saveFeatureValue()
                                                }
                                                type='button'
                                                data-test='update-feature-btn'
                                                id='update-feature-btn'
                                                disabled={
                                                  !savePermission ||
                                                  isSaving ||
                                                  !name ||
                                                  invalid
                                                }
                                              >
                                                {isSaving
                                                  ? existingChangeRequest
                                                    ? 'Updating Change Request'
                                                    : 'Creating Change Request'
                                                  : existingChangeRequest
                                                  ? 'Update Change Request'
                                                  : 'Create Change Request'}
                                              </Button>
                                            ) : (
                                              <Button
                                                onClick={() =>
                                                  saveFeatureValue()
                                                }
                                                type='button'
                                                data-test='update-feature-btn'
                                                id='update-feature-btn'
                                                disabled={
                                                  isSaving ||
                                                  !name ||
                                                  invalid ||
                                                  !savePermission
                                                }
                                              >
                                                {isSaving
                                                  ? 'Updating'
                                                  : 'Update Feature Value'}
                                              </Button>
                                            )}
                                          </div>,
                                        )
                                      }
                                    </Permission>
                                  </FormGroup>
                                </TabItem>
                                {!existingChangeRequest && (
                                  <TabItem
                                    data-test='segment_overrides'
                                    tabLabelString='Segment Overrides'
                                    tabLabel={
                                      <Row
                                        className={`justify-content-center ${
                                          this.state.segmentsChanged
                                            ? 'pr-1'
                                            : ''
                                        }`}
                                      >
                                        Segment Overrides{' '}
                                        {this.state.segmentsChanged && (
                                          <div className='unread ml-2 px-2'>
                                            *
                                          </div>
                                        )}
                                      </Row>
                                    }
                                  >
                                    {!identity && isEdit && (
                                      <FormGroup className='mb-4'>
                                        <div>
                                          <Row className='justify-content-between mb-2 segment-overrides-title'>
                                            <Tooltip
                                              title={
                                                <h5 className='mb-0'>
                                                  Segment Overrides{' '}
                                                  <Icon name='info-outlined' />
                                                </h5>
                                              }
                                              place='top'
                                            >
                                              {
                                                Constants.strings
                                                  .SEGMENT_OVERRIDES_DESCRIPTION
                                              }
                                            </Tooltip>
                                            {!this.state.showCreateSegment &&
                                              !noPermissions && (
                                                <Button
                                                  onClick={() =>
                                                    this.changeSegment(
                                                      this.props
                                                        .segmentOverrides,
                                                    )
                                                  }
                                                  type='button'
                                                  theme='secondary'
                                                  size='small'
                                                >
                                                  {enabledSegment
                                                    ? 'Enable All'
                                                    : 'Disable All'}
                                                </Button>
                                              )}
                                          </Row>
                                          {this.props.segmentOverrides ? (
                                            <Permission
                                              level='environment'
                                              permission={
                                                'MANAGE_SEGMENT_OVERRIDES'
                                              }
                                              id={this.props.environmentId}
                                            >
                                              {({
                                                permission:
                                                  manageSegmentOverrides,
                                              }) => {
                                                const isReadOnly =
                                                  !manageSegmentOverrides
                                                return (
                                                  <SegmentOverrides
                                                    readOnly={isReadOnly}
                                                    showEditSegment
                                                    showCreateSegment={
                                                      this.state
                                                        .showCreateSegment
                                                    }
                                                    setShowCreateSegment={(
                                                      showCreateSegment,
                                                    ) =>
                                                      this.setState({
                                                        showCreateSegment,
                                                      })
                                                    }
                                                    feature={projectFlag.id}
                                                    projectId={
                                                      this.props.projectId
                                                    }
                                                    multivariateOptions={
                                                      multivariate_options
                                                    }
                                                    environmentId={
                                                      this.props.environmentId
                                                    }
                                                    value={
                                                      this.props
                                                        .segmentOverrides
                                                    }
                                                    controlValue={initial_value}
                                                    onChange={(v) => {
                                                      this.setState({
                                                        segmentsChanged: true,
                                                      })
                                                      this.props.updateSegments(
                                                        v,
                                                      )
                                                    }}
                                                  />
                                                )
                                              }}
                                            </Permission>
                                          ) : (
                                            <div className='text-center'>
                                              <Loader />
                                            </div>
                                          )}
                                          {!this.state.showCreateSegment && (
                                            <ModalHR className='mt-4' />
                                          )}
                                          {!this.state.showCreateSegment && (
                                            <div>
                                              <p className='text-right mt-4 fs-small lh-sm modal-caption'>
                                                {is4Eyes &&
                                                is4EyesSegmentOverrides
                                                  ? 'This will create a change request for the environment'
                                                  : 'This will update the segment overrides for the environment'}{' '}
                                                <strong>
                                                  {
                                                    _.find(
                                                      project.environments,
                                                      {
                                                        api_key:
                                                          this.props
                                                            .environmentId,
                                                      },
                                                    ).name
                                                  }
                                                </strong>
                                              </p>
                                              <div className='text-right'>
                                                <Permission
                                                  level='environment'
                                                  permission={Utils.getManageFeaturePermission(
                                                    is4Eyes,
                                                    identity,
                                                  )}
                                                  id={this.props.environmentId}
                                                >
                                                  {({
                                                    permission: savePermission,
                                                  }) => (
                                                    <Permission
                                                      level='environment'
                                                      permission={
                                                        'MANAGE_SEGMENT_OVERRIDES'
                                                      }
                                                      id={
                                                        this.props.environmentId
                                                      }
                                                    >
                                                      {({
                                                        permission:
                                                          manageSegmentsOverrides,
                                                      }) => {
                                                        return Utils.renderWithPermission(
                                                          manageSegmentsOverrides,
                                                          Constants.environmentPermissions(
                                                            'Manage segment overrides',
                                                          ),
                                                          <Button
                                                            onClick={
                                                              saveFeatureSegments
                                                            }
                                                            type='button'
                                                            data-test='update-feature-segments-btn'
                                                            id='update-feature-segments-btn'
                                                            disabled={
                                                              isSaving ||
                                                              !name ||
                                                              invalid ||
                                                              !manageSegmentsOverrides
                                                            }
                                                          >
                                                            {isSaving
                                                              ? 'Updating'
                                                              : 'Update Segment Overrides'}
                                                          </Button>,
                                                        )
                                                      }}
                                                    </Permission>
                                                  )}
                                                </Permission>
                                              </div>
                                            </div>
                                          )}
                                        </div>
                                      </FormGroup>
                                    )}
                                  </TabItem>
                                )}

                                {!identity &&
                                  isEdit &&
                                  !existingChangeRequest &&
                                  !hideIdentityOverridesTab && (
                                    <TabItem
                                      data-test='identity_overrides'
                                      tabLabel='Identity Overrides'
                                    >
                                      <InfoMessage className='mb-4 text-left faint'>
                                        Identity overrides override feature
                                        values for individual identities. The
                                        overrides take priority over an segment
                                        overrides and environment defaults.
                                        Identity overrides will only apply when
                                        you identify via the SDK.{' '}
                                        <a
                                          target='_blank'
                                          href='https://docs.flagsmith.com/basic-features/managing-identities'
                                          rel='noreferrer'
                                        >
                                          Check the Docs for more details
                                        </a>
                                        .
                                      </InfoMessage>
                                      <FormGroup className='mb-4'>
                                        <PanelSearch
                                          id='users-list'
                                          className='no-pad identity-overrides-title'
                                          title={
                                            <Tooltip
                                              title={
                                                <h5 className='mb-0'>
                                                  Identity Overrides{' '}
                                                  <Icon
                                                    name='info-outlined'
                                                    width={20}
                                                    fill='#9DA4AE'
                                                  />
                                                </h5>
                                              }
                                              place='top'
                                            >
                                              {
                                                Constants.strings
                                                  .IDENTITY_OVERRIDES_DESCRIPTION
                                              }
                                            </Tooltip>
                                          }
                                          action={
                                            !Utils.getIsEdge() && (
                                              <Button
                                                onClick={() =>
                                                  this.changeIdentity(
                                                    this.state.userOverrides,
                                                  )
                                                }
                                                type='button'
                                                theme='secondary'
                                                size='small'
                                              >
                                                {enabledIndentity
                                                  ? 'Enable All'
                                                  : 'Disable All'}
                                              </Button>
                                            )
                                          }
                                          items={this.state.userOverrides}
                                          paging={
                                            this.state.userOverridesPaging
                                          }
                                          renderSearchWithNoResults
                                          nextPage={() =>
                                            this.userOverridesPage(
                                              this.state.userOverridesPaging
                                                .currentPage + 1,
                                            )
                                          }
                                          prevPage={() =>
                                            this.userOverridesPage(
                                              this.state.userOverridesPaging
                                                .currentPage - 1,
                                            )
                                          }
                                          goToPage={(page) =>
                                            this.userOverridesPage(page)
                                          }
                                          searchPanel={
                                            !Utils.getIsEdge() && (
                                              <div className='text-center mt-2 mb-2'>
                                                <Flex className='text-left'>
                                                  <IdentitySelect
                                                    isEdge={false}
                                                    ignoreIds={this.state.userOverrides?.map(
                                                      (v) => v.identity?.id,
                                                    )}
                                                    environmentId={
                                                      this.props.environmentId
                                                    }
                                                    data-test='select-identity'
                                                    placeholder='Create an Identity Override...'
                                                    value={
                                                      this.state
                                                        .selectedIdentity
                                                    }
                                                    onChange={(
                                                      selectedIdentity,
                                                    ) =>
                                                      this.setState(
                                                        { selectedIdentity },
                                                        this.addItem,
                                                      )
                                                    }
                                                  />
                                                </Flex>
                                              </div>
                                            )
                                          }
                                          renderRow={(identityFlag) => {
                                            const {
                                              enabled,
                                              feature_state_value,
                                              id,
                                              identity,
                                            } = identityFlag
                                            return (
                                              <Row
                                                space
                                                className='list-item cursor-pointer'
                                                key={id}
                                              >
                                                <Row>
                                                  <div
                                                    className='table-column'
                                                    style={{ width: '65px' }}
                                                  >
                                                    <Switch
                                                      checked={enabled}
                                                      onChange={() =>
                                                        this.toggleUserFlag({
                                                          enabled,
                                                          id,
                                                          identity,
                                                        })
                                                      }
                                                      disabled={Utils.getIsEdge()}
                                                    />
                                                  </div>
                                                  <div className='font-weight-medium fs-small lh-sm'>
                                                    {identity.identifier}
                                                  </div>
                                                </Row>
                                                <Row>
                                                  <div
                                                    className='table-column'
                                                    style={{ width: '188px' }}
                                                  >
                                                    {feature_state_value !==
                                                      null && (
                                                      <FeatureValue
                                                        value={
                                                          feature_state_value
                                                        }
                                                      />
                                                    )}
                                                  </div>
                                                  <div className='table-column'>
                                                    <Button
                                                      target='_blank'
                                                      href={`/project/${this.props.projectId}/environment/${this.props.environmentId}/users/${identity.identifier}/${identity.id}?flag=${projectFlag.name}`}
                                                      className='btn btn-link fs-small lh-sm font-weight-medium'
                                                    >
                                                      <Icon
                                                        name='edit'
                                                        width={20}
                                                        fill='#6837FC'
                                                      />{' '}
                                                      Edit
                                                    </Button>
                                                    <Button
                                                      onClick={(e) => {
                                                        e.stopPropagation()
                                                        removeUserOverride({
                                                          cb: () =>
                                                            this.userOverridesPage(
                                                              1,
                                                            ),
                                                          environmentId:
                                                            this.props
                                                              .environmentId,
                                                          identifier:
                                                            identity.identifier,
                                                          identity: identity.id,
                                                          identityFlag,
                                                          projectFlag,
                                                        })
                                                      }}
                                                      className='btn ml-2 btn-with-icon'
                                                    >
                                                      <Icon
                                                        name='trash-2'
                                                        width={20}
                                                        fill='#656D7B'
                                                      />
                                                    </Button>
                                                  </div>
                                                </Row>
                                              </Row>
                                            )
                                          }}
                                          renderNoResults={
                                            <Row className='list-item'>
                                              <div className='table-column'>
                                                No identities are overriding
                                                this feature.
                                              </div>
                                            </Row>
                                          }
                                          isLoading={!this.state.userOverrides}
                                        />
                                      </FormGroup>
                                    </TabItem>
                                  )}
                                {!existingChangeRequest &&
                                  !Project.disableAnalytics &&
                                  this.props.flagId && (
                                    <TabItem
                                      data-test='analytics'
                                      tabLabel='Analytics'
                                    >
                                      <FormGroup className='mb-4'>
                                        {!!usageData && (
                                          <h5 className='mb-2'>
                                            Flag events for last 30 days
                                          </h5>
                                        )}
                                        {!usageData && (
                                          <div className='text-center'>
                                            <Loader />
                                          </div>
                                        )}

                                        {this.drawChart(usageData)}
                                      </FormGroup>
                                      <InfoMessage>
                                        The Flag Analytics data will be visible
                                        in the Dashboard between 30 minutes and
                                        1 hour after it has been collected.{' '}
                                        <a
                                          target='_blank'
                                          href='https://docs.flagsmith.com/advanced-use/flag-analytics'
                                          rel='noreferrer'
                                        >
                                          View docs
                                        </a>
                                      </InfoMessage>
                                    </TabItem>
                                  )}
                                {!existingChangeRequest && createFeature && (
                                  <TabItem
                                    data-test='settings'
                                    tabLabelString='Settings'
                                    tabLabel={
                                      <Row className='justify-content-center'>
                                        Settings{' '}
                                        {this.state.settingsChanged && (
                                          <div className='unread ml-2 px-1'>
                                            {'*'}
                                          </div>
                                        )}
                                      </Row>
                                    }
                                  >
                                    {Settings(
                                      projectAdmin,
                                      createFeature,
                                      featureContentType,
                                    )}
                                    <JSONReference
                                      className='mb-3'
                                      showNamesButton
                                      title={'Feature'}
                                      json={projectFlag}
                                    />
                                    <ModalHR className='mt-4' />
                                    {isEdit && (
                                      <div className='text-right mt-3'>
                                        {createFeature ? (
                                          <p className='text-right modal-caption fs-small lh-sm'>
                                            This will save the above settings{' '}
                                            <strong>all environments</strong>.
                                          </p>
                                        ) : (
                                          <p className='text-right modal-caption fs-small lh-sm'>
                                            To edit this feature's settings, you
                                            will need{' '}
                                            <strong>
                                              Project Administrator permissions
                                            </strong>
                                            . Please contact your project
                                            administrator.
                                          </p>
                                        )}

                                        {createFeature ? (
                                          <Button
                                            onClick={saveSettings}
                                            data-test='update-feature-btn'
                                            id='update-feature-btn'
                                            disabled={
                                              isSaving || !name || invalid
                                            }
                                          >
                                            {isSaving
                                              ? 'Updating'
                                              : 'Update Settings'}
                                          </Button>
                                        ) : null}
                                      </div>
                                    )}
                                  </TabItem>
                                )}
                              </Tabs>
                            ) : (
                              <div
                                className={classNames(
                                  !isEdit ? 'create-feature-tab px-3' : '',
                                )}
                              >
                                {featureLimitAlert.percentage &&
                                  Utils.displayLimitAlert(
                                    'features',
                                    featureLimitAlert.percentage,
                                  )}
                                {Value(
                                  error,
                                  projectAdmin,
                                  createFeature,
                                  project.prevent_flag_defaults,
                                )}
                                <ModalHR
                                  className={`my-4 ${identity ? 'mx-3' : ''}`}
                                />
                                {!identity && (
                                  <div className='text-right mb-3'>
                                    {project.prevent_flag_defaults ? (
                                      <p className='text-right modal-caption fs-small lh-sm'>
                                        This will create the feature for{' '}
                                        <strong>all environments</strong>, you
                                        can edit this feature per environment
                                        once the feature's enabled state and
                                        environment once the feature is created.
                                      </p>
                                    ) : (
                                      <p className='text-right modal-caption fs-small lh-sm'>
                                        This will create the feature for{' '}
                                        <strong>all environments</strong>, you
                                        can edit this feature per environment
                                        once the feature is created.
                                      </p>
                                    )}

                                    <Button
                                      onClick={onCreateFeature}
                                      data-test='create-feature-btn'
                                      id='create-feature-btn'
                                      disabled={
                                        isSaving ||
                                        !name ||
                                        invalid ||
                                        !regexValid ||
                                        featureLimitAlert.percentage >= 100
                                      }
                                    >
                                      {isSaving ? 'Creating' : 'Create Feature'}
                                    </Button>
                                  </div>
                                )}
                              </div>
                            )}
                            {identity && (
                              <div className='pr-3'>
                                {identity ? (
                                  <div className='mb-3 mt-4'>
                                    <p className='text-left ml-3 modal-caption fs-small lh-small'>
                                      This will update the feature value for the
                                      user <strong>{identityName}</strong> in
                                      <strong>
                                        {' '}
                                        {
                                          _.find(project.environments, {
                                            api_key: this.props.environmentId,
                                          }).name
                                        }
                                        .
                                      </strong>
                                      {
                                        ' Any segment overrides for this feature will now be ignored.'
                                      }
                                    </p>
                                  </div>
                                ) : (
                                  ''
                                )}

                                <div className='text-right mb-2'>
                                  {identity && (
                                    <div>
                                      <Button
                                        onClick={() => saveFeatureValue()}
                                        data-test='update-feature-btn'
                                        id='update-feature-btn'
                                        disabled={isSaving || !name || invalid}
                                      >
                                        {isSaving
                                          ? 'Updating'
                                          : 'Update Feature'}
                                      </Button>
                                    </div>
                                  )}
                                </div>
                              </div>
                            )}
                          </div>
                        )
                      }}
                    </Permission>
                  )}
                </Permission>
              )
            }}
          </Provider>
        )}
      </ProjectProvider>
    )
  }
}

CreateFlag.propTypes = {}

//This will remount the modal when a feature is created
const FeatureProvider = (WrappedComponent) => {
  class HOC extends Component {
    static contextTypes = {
      router: propTypes.object.isRequired,
    }

    constructor(props) {
      super(props)
      this.state = {
        ...props,
      }
      ES6Component(this)
    }

    componentDidMount() {
      ES6Component(this)
      this.listenTo(FeatureListStore, 'saved', (createdFlag) => {
        if (createdFlag) {
          const projectFlag = FeatureListStore.getProjectFlags()?.find?.(
            (flag) => flag.name === createdFlag,
          )
          window.history.replaceState(
            {},
            `${document.location.pathname}?feature=${projectFlag.id}`,
          )
          const envFlags = FeatureListStore.getEnvironmentFlags()
          const newEnvironmentFlag = envFlags?.[projectFlag.id] || {}
          setModalTitle(`Edit Feature ${projectFlag.name}`)
          this.setState({
            environmentFlag: {
              ...this.state.environmentFlag,
              ...(newEnvironmentFlag || {}),
            },
            projectFlag,
          })
        }
      })
    }

    render() {
      return (
        <WrappedComponent
          key={this.state.projectFlag?.id || 'new'}
          {...this.state}
        />
      )
    }
  }
  return HOC
}

export default FeatureProvider(ConfigProvider(withSegmentOverrides(CreateFlag)))<|MERGE_RESOLUTION|>--- conflicted
+++ resolved
@@ -108,11 +108,6 @@
       repoName: '',
       repoOwner: '',
       selectedIdentity: null,
-<<<<<<< HEAD
-      supportedContentTypes: [],
-      tab: tab || 0,
-=======
->>>>>>> b93a544b
       tags: tags || [],
     }
   }
