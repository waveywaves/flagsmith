import React, { Component } from 'react'
import withSegmentOverrides from 'common/providers/withSegmentOverrides'
import Constants from 'common/constants'
import data from 'common/data/base/_data'
import ProjectStore from 'common/stores/project-store'
import ConfigProvider from 'common/providers/ConfigProvider'
import FeatureListStore from 'common/stores/feature-list-store'
import {
  Bar,
  BarChart,
  CartesianGrid,
  ResponsiveContainer,
  Tooltip as RechartsTooltip,
  XAxis,
  YAxis,
} from 'recharts'
import Tabs from 'components/base/forms/Tabs'
import TabItem from 'components/base/forms/TabItem'
import SegmentOverrides from 'components/SegmentOverrides'
import AddEditTags from 'components/tags/AddEditTags'
import FlagOwners from 'components/FlagOwners'
import ChangeRequestModal from './ChangeRequestModal'
import Feature from 'components/Feature'
import classNames from 'classnames'
import InfoMessage from 'components/InfoMessage'
import JSONReference from 'components/JSONReference'
import ErrorMessage from 'components/ErrorMessage'
import Permission from 'common/providers/Permission'
import IdentitySelect from 'components/IdentitySelect'
import { setInterceptClose } from './base/ModalDefault'
import LimitAlert from 'components/LimitAlert'
import Icon from 'components/Icon'
import ModalHR from './ModalHR'

const CreateFlag = class extends Component {
  static displayName = 'CreateFlag'

  constructor(props, context) {
    super(props, context)
    const {
      description,
      enabled,
      feature_state_value,
      hide_from_client,
      is_archived,
      is_server_key_only,
      multivariate_options,
      name,
      tags,
    } = this.props.isEdit
      ? Utils.getFlagValue(
          this.props.projectFlag,
          this.props.environmentFlag,
          this.props.identityFlag,
        )
      : {
          multivariate_options: [],
        }
    const { allowEditDescription } = this.props
    if (this.props.projectFlag) {
      this.userOverridesPage(1)
    }
    this.state = {
      allowEditDescription,
      default_enabled: enabled,
      description,
      enabledIndentity: false,
      enabledSegment: false,
      hide_from_client,
      identityVariations:
        this.props.identityFlag &&
        this.props.identityFlag.multivariate_feature_state_values
          ? _.cloneDeep(
              this.props.identityFlag.multivariate_feature_state_values,
            )
          : [],
      initial_value:
        typeof feature_state_value === 'undefined'
          ? undefined
          : Utils.getTypedValue(feature_state_value),
      is_archived,
      is_server_key_only,
      multivariate_options: _.cloneDeep(multivariate_options),
      name,
      period: 30,
      selectedIdentity: null,
      tab: Utils.fromParam().tab || 0,
      tags: tags || [],
    }
    AppActions.getGroups(AccountStore.getOrganisation().id)
  }

  close() {
    closeModal()
  }

  componentDidUpdate(prevProps) {
    if (
      !this.props.identity &&
      this.props.environmentVariations !== prevProps.environmentVariations
    ) {
      if (
        this.props.environmentVariations &&
        this.props.environmentVariations.length
      ) {
        this.setState({
          multivariate_options:
            this.state.multivariate_options &&
            this.state.multivariate_options.map((v) => {
              const matchingVariation = (
                this.props.multivariate_options ||
                this.props.environmentVariations
              ).find((e) => e.multivariate_feature_option === v.id)
              return {
                ...v,
                default_percentage_allocation:
                  (matchingVariation &&
                    matchingVariation.percentage_allocation) ||
                  v.default_percentage_allocation ||
                  0,
              }
            }),
        })
      }
    }
  }

  onClosing = () => {
    if (this.props.isEdit) {
      return new Promise((resolve) => {
        if (
          this.state.valueChanged ||
          this.state.segmentsChanged ||
          this.state.settingsChanged
        ) {
          openConfirm(
            'Are you sure?',
            'Closing this will discard your unsaved changes.',
            () => resolve(true),
            () => resolve(false),
            'Ok',
            'Cancel',
          )
        } else {
          resolve(true)
        }
      })
    }
    return Promise.resolve(true)
  }

  componentDidMount = () => {
    setInterceptClose(this.onClosing)
    if (!this.props.isEdit && !E2E) {
      this.focusTimeout = setTimeout(() => {
        this.input.focus()
        this.focusTimeout = null
      }, 500)
    }
    if (
      !Project.disableAnalytics &&
      this.props.projectFlag &&
      this.props.environmentFlag
    ) {
      this.getFeatureUsage()
    }
  }

  componentWillUnmount() {
    if (this.focusTimeout) {
      clearTimeout(this.focusTimeout)
    }
  }

  userOverridesPage = (page) => {
    if (Utils.getIsEdge()) {
      return
    }
    data
      .get(
        `${Project.api}environments/${
          this.props.environmentId
        }/${Utils.getFeatureStatesEndpoint()}/?anyIdentity=1&feature=${
          this.props.projectFlag.id
        }&page=${page}`,
      )
      .then((userOverrides) => {
        this.setState({
          userOverrides: userOverrides.results,
          userOverridesPaging: {
            count: userOverrides.count,
            currentPage: page,
            next: userOverrides.next,
          },
        })
      })
  }

  getFeatureUsage = () => {
    if (this.props.environmentFlag) {
      AppActions.getFeatureUsage(
        this.props.projectId,
        this.props.environmentFlag.environment,
        this.props.projectFlag.id,
        this.state.period,
      )
    }
  }
  save = (func, isSaving) => {
    const {
      environmentFlag,
      environmentId,
      identity,
      identityFlag,
      projectFlag: _projectFlag,
      segmentOverrides,
    } = this.props
    const {
      default_enabled,
      description,
      hide_from_client,
      initial_value,
      is_archived,
      is_server_key_only,
      name,
    } = this.state
    const projectFlag = {
      skipSaveProjectFeature: this.state.skipSaveProjectFeature,
      ..._projectFlag,
    }
    const hasMultivariate =
      this.props.environmentFlag &&
      this.props.environmentFlag.multivariate_feature_state_values &&
      this.props.environmentFlag.multivariate_feature_state_values.length
    if (identity) {
      !isSaving &&
        name &&
        func({
          environmentFlag,
          environmentId,
          identity,
          identityFlag: Object.assign({}, identityFlag || {}, {
            enabled: default_enabled,
            feature_state_value: hasMultivariate
              ? this.props.environmentFlag.feature_state_value
              : initial_value,
            multivariate_options: this.state.identityVariations,
          }),
          projectFlag,
        })
    } else {
      FeatureListStore.isSaving = true
      FeatureListStore.trigger('change')
      !isSaving &&
        name &&
        func(
          this.props.projectId,
          this.props.environmentId,
          {
            default_enabled,
            description,
            hide_from_client,
            initial_value,
            is_archived,
            is_server_key_only,
            multivariate_options: this.state.multivariate_options,
            name,
            tags: this.state.tags,
          },
          projectFlag,
          environmentFlag,
          segmentOverrides,
        )
    }
  }

  changeSegment = (items) => {
    const { enabledSegment } = this.state
    items.forEach((item) => {
      item.enabled = enabledSegment
    })
    this.props.updateSegments(items)
    this.setState({ enabledSegment: !enabledSegment })
  }

  changeIdentity = (items) => {
    const { environmentId } = this.props
    const { enabledIndentity } = this.state

    Promise.all(
      items.map(
        (item) =>
          new Promise((resolve) => {
            AppActions.changeUserFlag({
              environmentId,
              identity: item.identity.id,
              identityFlag: item.id,
              onSuccess: resolve,
              payload: {
                enabled: enabledIndentity,
                id: item.identity.id,
                value: item.identity.identifier,
              },
            })
          }),
      ),
    ).then(() => {
      this.userOverridesPage(1)
    })

    this.setState({ enabledIndentity: !enabledIndentity })
  }

  toggleUserFlag = ({ enabled, id, identity }) => {
    const { environmentId } = this.props

    AppActions.changeUserFlag({
      environmentId,
      identity: identity.id,
      identityFlag: id,
      onSuccess: () => {
        this.userOverridesPage(1)
      },
      payload: {
        enabled: !enabled,
        id: identity.id,
        value: identity.identifier,
      },
    })
  }

  drawChart = (data) => {
    return data?.length ? (
      <ResponsiveContainer height={400} width='100%'>
        <BarChart data={data}>
          <CartesianGrid strokeDasharray='3 5' />
          <XAxis
            interval={0}
            height={100}
            angle={-90}
            textAnchor='end'
            allowDataOverflow={false}
            dataKey='day'
          />
          <YAxis allowDataOverflow={false} />
          <RechartsTooltip />
          <Bar dataKey={'count'} stackId='a' fill='#6633ff' />
        </BarChart>
      </ResponsiveContainer>
    ) : (
      <div className='modal-caption fs-small lh-sm'>
        There has been no activity for this flag within the past month. Find out
        about Flag Analytics{' '}
        <Button
          theme='text'
          target='_blank'
          href='https://docs.flagsmith.com/advanced-use/flag-analytics'
        >
          here
        </Button>
        .
      </div>
    )
  }

  addItem = () => {
    const { environmentFlag, environmentId, identity, projectFlag } = this.props
    this.setState({ isLoading: true })
    const selectedIdentity = this.state.selectedIdentity.value
    const identities = identity ? identity.identifier : []

    if (!_.find(identities, (v) => v.identifier === selectedIdentity)) {
      data
        .post(
          `${
            Project.api
          }environments/${environmentId}/${Utils.getIdentitiesEndpoint()}/${selectedIdentity}/${Utils.getFeatureStatesEndpoint()}/`,
          {
            enabled: !environmentFlag.enabled,
            feature: projectFlag.id,
            feature_state_value: environmentFlag.value || null,
          },
        )
        .then(() => {
          this.setState({
            isLoading: false,
            selectedIdentity: null,
          })
          this.userOverridesPage(1)
        })
        .catch((e) => {
          this.setState({ error: e, isLoading: false })
        })
    } else {
      this.setState({
        isLoading: false,
        selectedIdentity: null,
      })
    }
  }

  addVariation = () => {
    this.setState({
      multivariate_options: this.state.multivariate_options.concat([
        {
          ...Utils.valueToFeatureState(''),
          default_percentage_allocation: 0,
        },
      ]),
      valueChanged: true,
    })
  }

  removeVariation = (i) => {
    this.state.valueChanged = true
    if (this.state.multivariate_options[i].id) {
      const idToRemove = this.state.multivariate_options[i].id
      if (idToRemove) {
        this.props.removeMultivariateOption(idToRemove)
      }
      this.state.multivariate_options.splice(i, 1)
      this.forceUpdate()
    } else {
      this.state.multivariate_options.splice(i, 1)
      this.forceUpdate()
    }
  }

  updateVariation = (i, e, environmentVariations) => {
    this.props.onEnvironmentVariationsChange(environmentVariations)
    this.state.multivariate_options[i] = e
    this.state.valueChanged = true
    this.forceUpdate()
  }

  render() {
    const {
      default_enabled,
      description,
      enabledIndentity,
      enabledSegment,
      hide_from_client,
      initial_value,
      multivariate_options,
      name,
    } = this.state
    const FEATURE_ID_MAXLENGTH = Constants.forms.maxLength.FEATURE_ID

    const { identity, identityName, isEdit, projectFlag } = this.props
    const Provider = identity ? IdentityProvider : FeatureListProvider
    const environmentVariations = this.props.environmentVariations
    const environment = ProjectStore.getEnvironment(this.props.environmentId)
    const is4Eyes =
      !!environment &&
      Utils.changeRequestsEnabled(environment.minimum_change_request_approvals)
    const canSchedule = Utils.getPlansPermission('SCHEDULE_FLAGS')
    const is4EyesSegmentOverrides =
      is4Eyes && Utils.getFlagsmithHasFeature('4eyes_segment_overrides') //
    const project = ProjectStore.model
    const caseSensitive = project?.only_allow_lower_case_feature_names
    const regex = project?.feature_name_regex
    const controlValue = Utils.calculateControl(multivariate_options)
    const invalid =
      !!multivariate_options && multivariate_options.length && controlValue < 0
    const existingChangeRequest = this.props.changeRequest
    const hideIdentityOverridesTab = Utils.getShouldHideIdentityOverridesTab()
    const noPermissions = this.props.noPermissions
    let regexValid = true
    try {
      if (!isEdit && name && regex) {
        regexValid = name.match(new RegExp(regex))
      }
    } catch (e) {
      regexValid = false
    }
    const Settings = (projectAdmin, createFeature) => (
      <>
        {!identity && this.state.tags && (
          <FormGroup className='mb-4 setting'>
            <InputGroup
              title={identity ? 'Tags' : 'Tags (optional)'}
              tooltip={Constants.strings.TAGS_DESCRIPTION}
              component={
                <AddEditTags
                  readOnly={!!identity || !createFeature}
                  projectId={`${this.props.projectId}`}
                  value={this.state.tags}
                  onChange={(tags) =>
                    this.setState({ settingsChanged: true, tags })
                  }
                />
              }
            />
          </FormGroup>
        )}
        {!identity && projectFlag && (
          <Permission
            level='project'
            permission='ADMIN'
            id={this.props.projectId}
          >
            {({ permission: projectAdmin }) =>
              projectAdmin && (
                <FormGroup className='mb-4 setting'>
                  <FlagOwners
                    projectId={this.props.projectId}
                    id={projectFlag.id}
                  />
                </FormGroup>
              )
            }
          </Permission>
        )}
        <FormGroup className='mb-4 setting'>
          <InputGroup
            value={description}
            data-test='featureDesc'
            inputProps={{
              className: 'full-width',
              name: 'featureDesc',
            }}
            onChange={(e) =>
              this.setState({
                description: Utils.safeParseEventValue(e),
                settingsChanged: true,
              })
            }
            ds
            type='text'
            title={identity ? 'Description' : 'Description (optional)'}
            placeholder="e.g. 'This determines what size the header is' "
          />
        </FormGroup>

        {!identity && Utils.getFlagsmithHasFeature('is_server_key_only') && (
          <FormGroup className='mb-4 setting'>
            <Row>
              <Switch
                checked={this.state.is_server_key_only}
                onChange={(is_server_key_only) =>
                  this.setState({ is_server_key_only, settingsChanged: true })
                }
                className='ml-0'
              />
              <Tooltip
                title={
                  <label className='cols-sm-2 control-label mb-0 ml-3'>
                    Server-side only <Icon name='info-outlined' />
                  </label>
                }
              >
                Prevent this feature from being accessed with client-side SDKs.
              </Tooltip>
            </Row>
          </FormGroup>
        )}

        {!identity && isEdit && (
          <FormGroup className='mb-4 setting'>
            <Row>
              <Switch
                checked={this.state.is_archived}
                onChange={(is_archived) => {
                  this.setState({ is_archived, settingsChanged: true })
                }}
                className='ml-0'
              />
              <Tooltip
                title={
                  <label className='cols-sm-2 control-label mb-0 ml-3'>
                    Archived <Icon name='info-outlined' />
                  </label>
                }
              >
                Archiving a flag allows you to filter out flags from the
                Flagsmith dashboard that are no longer relevant.
                <br />
                An archived flag will still return as normal in all SDK
                endpoints.
              </Tooltip>
            </Row>
          </FormGroup>
        )}

        {!identity && Utils.getFlagsmithHasFeature('hide_flag') && (
          <FormGroup className='mb-4 setting'>
            <Row>
              <Switch
                data-test='toggle-feature-button'
                defaultChecked={hide_from_client}
                checked={hide_from_client}
                onChange={(hide_from_client) =>
                  this.setState({ hide_from_client })
                }
                className='ml-0'
              />
              <Tooltip
                title={
                  <label className='cols-sm-2 control-label mb-0 ml-3'>
                    Hide from SDKs <Icon name='info-outlined' />
                  </label>
                }
                place='right'
              >
                {Constants.strings.HIDE_FROM_SDKS_DESCRIPTION}
              </Tooltip>
            </Row>
          </FormGroup>
        )}
      </>
    )

    const Value = (error, projectAdmin, createFeature, hideValue) => (
      <>
        {!isEdit && (
          <FormGroup className='mb-4 mt-2'>
            <InputGroup
              ref={(e) => (this.input = e)}
              data-test='featureID'
              inputProps={{
                className: 'full-width',
                maxLength: FEATURE_ID_MAXLENGTH,
                name: 'featureID',
                readOnly: isEdit,
              }}
              value={name}
              onChange={(e) => {
                const newName = Utils.safeParseEventValue(e).replace(/ /g, '_')
                this.setState({
                  name: caseSensitive ? newName.toLowerCase() : newName,
                })
              }}
              isValid={!!name && regexValid}
              type='text'
              title={
                <>
                  {isEdit ? 'ID' : 'ID*'}
                  {!!regex && !isEdit && (
                    <div className='mt-2'>
                      {' '}
                      <InfoMessage>
                        {' '}
                        This must conform to the regular expression{' '}
                        <code>{regex}</code>
                      </InfoMessage>
                    </div>
                  )}
                </>
              }
              placeholder='E.g. header_size'
            />
            <ErrorMessage error={error?.name?.[0]} />
          </FormGroup>
        )}

        {identity && description && (
          <FormGroup className='mb-4 mt-2 mx-3'>
            <InputGroup
              value={description}
              data-test='featureDesc'
              inputProps={{
                className: 'full-width',
                name: 'featureDesc',
                readOnly: !!identity || noPermissions,
                valueChanged: true,
              }}
              onChange={(e) =>
                this.setState({ description: Utils.safeParseEventValue(e) })
              }
              type='text'
              title={identity ? 'Description' : 'Description (optional)'}
              placeholder='No description'
            />
          </FormGroup>
        )}
        {!hideValue && (
          <div
            className={`${identity && !description ? 'mt-4 mx-3' : ''} ${
              identity ? 'mx-3' : ''
            }`}
          >
            <Feature
              readOnly={noPermissions}
              hide_from_client={hide_from_client}
              multivariate_options={multivariate_options}
              environmentVariations={environmentVariations}
              isEdit={isEdit}
              error={error?.initial_value?.[0]}
              canCreateFeature={createFeature}
              identity={identity}
              removeVariation={this.removeVariation}
              updateVariation={this.updateVariation}
              addVariation={this.addVariation}
              checked={default_enabled}
              value={initial_value}
              identityVariations={this.state.identityVariations}
              onChangeIdentityVariations={(identityVariations) => {
                this.setState({ identityVariations, valueChanged: true })
              }}
              environmentFlag={this.props.environmentFlag}
              projectFlag={projectFlag}
              onValueChange={(e) => {
                const initial_value = Utils.getTypedValue(
                  Utils.safeParseEventValue(e),
                )
                this.setState({ initial_value, valueChanged: true })
              }}
              onCheckedChange={(default_enabled) =>
                this.setState({ default_enabled })
              }
            />
          </div>
        )}
        {!isEdit && !identity && Settings(projectAdmin, createFeature)}
      </>
    )
    return (
      <ProjectProvider id={this.props.projectId}>
        {({ project }) => (
          <Provider
            onSave={() => {
              if (!isEdit || identity) {
                this.close()
              }
              AppActions.refreshFeatures(
                this.props.projectId,
                this.props.environmentId,
              )
            }}
          >
            {(
              { error, isSaving, usageData },
              {
                createChangeRequest,
                createFlag,
                editFeatureSegments,
                editFeatureSettings,
                editFeatureValue,
              },
            ) => {
              const saveFeatureValue = (schedule) => {
                this.setState({ valueChanged: false })
                if ((is4Eyes || schedule) && !identity) {
                  openModal2(
                    schedule
                      ? 'New Scheduled Flag Update'
                      : this.props.changeRequest
                      ? 'Update Change Request'
                      : 'New Change Request',
                    <ChangeRequestModal
                      showAssignees={is4Eyes}
                      changeRequest={this.props.changeRequest}
                      onSave={({
                        approvals,
                        description,
                        live_from,
                        title,
                      }) => {
                        closeModal2()
                        this.save(
                          (
                            projectId,
                            environmentId,
                            flag,
                            projectFlag,
                            environmentFlag,
                            segmentOverrides,
                          ) => {
                            createChangeRequest(
                              projectId,
                              environmentId,
                              flag,
                              projectFlag,
                              environmentFlag,
                              segmentOverrides,
                              {
                                approvals,
                                description,
                                featureStateId:
                                  this.props.changeRequest &&
                                  this.props.changeRequest.feature_states[0].id,
                                id:
                                  this.props.changeRequest &&
                                  this.props.changeRequest.id,
                                live_from,
                                multivariate_options: this.props
                                  .multivariate_options
                                  ? this.props.multivariate_options.map((v) => {
                                      const matching =
                                        this.state.multivariate_options.find(
                                          (m) =>
                                            m.id ===
                                            v.multivariate_feature_option,
                                        )
                                      return {
                                        ...v,
                                        percentage_allocation:
                                          matching.default_percentage_allocation,
                                      }
                                    })
                                  : this.state.multivariate_options,
                                title,
                              },
                              !is4Eyes,
                            )
                          },
                        )
                      }}
                    />,
                  )
                } else if (
                  document.getElementById('language-validation-error')
                ) {
                  openConfirm(
                    'Validation error',
                    'Your remote config value does not pass validation for the language you have selected. Are you sure you wish to save?',
                    () => {
                      this.save(editFeatureValue, isSaving)
                    },
                    null,
                    'Save',
                    'Cancel',
                  )
                } else {
                  this.save(editFeatureValue, isSaving)
                }
              }

              const saveSettings = () => {
                this.setState({ settingsChanged: false })
                this.save(editFeatureSettings, isSaving)
              }

              const saveFeatureSegments = () => {
                this.setState({ segmentsChanged: false })

                this.save(editFeatureSegments, isSaving)
              }

              const onCreateFeature = () => {
                this.save(createFlag, isSaving)
              }

              const isLimitReached =
                project.total_features >= project.max_features_allowed

              return (
                <Permission
                  level='project'
                  permission='CREATE_FEATURE'
                  id={this.props.projectId}
                >
                  {({ permission: createFeature }) => (
                    <Permission
                      level='project'
                      permission='ADMIN'
                      id={this.props.projectId}
                    >
                      {({ permission: projectAdmin }) => {
                        this.state.skipSaveProjectFeature = !createFeature
                        return (
                          <div id='create-feature-modal'>
                            {isEdit && !identity ? (
                              <Tabs
                                value={this.state.tab}
                                onChange={(tab) => this.setState({ tab })}
                              >
                                <TabItem
                                  data-test='value'
                                  tabLabel={
                                    <Row className='justify-content-center'>
                                      Value{' '}
                                      {this.state.valueChanged && (
                                        <div className='unread ml-2 px-1'>
                                          {'*'}
                                        </div>
                                      )}
                                    </Row>
                                  }
                                >
                                  <FormGroup>
                                    {isLimitReached && (
                                      <LimitAlert limitType={'Features'} />
                                    )}
                                    <Tooltip
                                      title={
                                        <h5 className='mb-4'>
                                          Environment Value{' '}
                                          <Icon name='info-outlined' />
                                        </h5>
                                      }
                                      place='top'
                                    >
                                      {Constants.strings.ENVIRONMENT_OVERRIDE_DESCRIPTION(
                                        _.find(project.environments, {
                                          api_key: this.props.environmentId,
                                        }).name,
                                      )}
                                    </Tooltip>
                                    {Value(error, projectAdmin, createFeature)}

                                    {isEdit && (
                                      <>
                                        <JSONReference
                                          showNamesButton
                                          title={'Feature'}
                                          json={projectFlag}
                                        />
                                        <JSONReference
                                          title={'Feature state'}
                                          json={this.props.environmentFlag}
                                        />
                                      </>
                                    )}
                                    <ModalHR className='mt-4' />
                                    <div className='text-right mt-4 mb-3 fs-small lh-sm modal-caption'>
                                      {is4Eyes
                                        ? 'This will create a change request for the environment'
                                        : 'This will update the feature value for the environment'}{' '}
                                      <strong>
                                        {
                                          _.find(project.environments, {
                                            api_key: this.props.environmentId,
                                          }).name
                                        }
                                      </strong>
                                    </div>

                                    <Permission
                                      level='environment'
                                      permission={Utils.getManageFeaturePermission(
                                        is4Eyes,
                                        identity,
                                      )}
                                      id={this.props.environmentId}
                                    >
                                      {({ permission: savePermission }) =>
                                        Utils.renderWithPermission(
                                          savePermission,
                                          Constants.environmentPermissions(
                                            Utils.getManageFeaturePermissionDescription(
                                              is4Eyes,
                                              identity,
                                            ),
                                          ),
                                          <div className='text-right'>
                                            {!is4Eyes && (
                                              <>
                                                {canSchedule ? (
                                                  <Button
                                                    theme='secondary'
                                                    onClick={() =>
                                                      saveFeatureValue(true)
                                                    }
                                                    className='mr-2'
                                                    type='button'
                                                    data-test='create-change-request'
                                                    id='create-change-request-btn'
                                                    disabled={
                                                      isSaving ||
                                                      !name ||
                                                      invalid ||
                                                      !savePermission
                                                    }
                                                  >
                                                    {isSaving
                                                      ? existingChangeRequest
                                                        ? 'Updating Change Request'
                                                        : 'Scheduling Update'
                                                      : existingChangeRequest
                                                      ? 'Update Change Request'
                                                      : 'Schedule Update'}
                                                  </Button>
                                                ) : (
                                                  <Tooltip
                                                    title={
                                                      <Button
                                                        theme='outline'
                                                        disabled
                                                        className='mr-2'
                                                        type='button'
                                                        data-test='create-change-request'
                                                        id='create-change-request-btn'
                                                      >
                                                        {isSaving
                                                          ? existingChangeRequest
                                                            ? 'Updating Change Request'
                                                            : 'Scheduling Update'
                                                          : existingChangeRequest
                                                          ? 'Update Change Request'
                                                          : 'Schedule Update'}
                                                      </Button>
                                                    }
                                                  >
                                                    {
                                                      'This feature is available on our start-up plan'
                                                    }
                                                  </Tooltip>
                                                )}
                                              </>
                                            )}

                                            {is4Eyes ? (
                                              <Button
                                                onClick={() =>
                                                  saveFeatureValue()
                                                }
                                                type='button'
                                                data-test='update-feature-btn'
                                                id='update-feature-btn'
                                                disabled={
                                                  !savePermission ||
                                                  isSaving ||
                                                  !name ||
                                                  invalid
                                                }
                                              >
                                                {isSaving
                                                  ? existingChangeRequest
                                                    ? 'Updating Change Request'
                                                    : 'Creating Change Request'
                                                  : existingChangeRequest
                                                  ? 'Update Change Request'
                                                  : 'Create Change Request'}
                                              </Button>
                                            ) : (
                                              <Button
                                                onClick={() =>
                                                  saveFeatureValue()
                                                }
                                                type='button'
                                                data-test='update-feature-btn'
                                                id='update-feature-btn'
                                                disabled={
                                                  isSaving ||
                                                  !name ||
                                                  invalid ||
                                                  !savePermission
                                                }
                                              >
                                                {isSaving
                                                  ? 'Updating'
                                                  : 'Update Feature Value'}
                                              </Button>
                                            )}
                                          </div>,
                                        )
                                      }
                                    </Permission>
                                  </FormGroup>
                                </TabItem>
                                {!existingChangeRequest && (
                                  <TabItem
                                    data-test='segment_overrides'
                                    tabLabel={
                                      <Row
                                        className={`justify-content-center ${
                                          this.state.segmentsChanged
                                            ? 'pr-1'
                                            : ''
                                        }`}
                                      >
                                        Segment Overrides{' '}
                                        {this.state.segmentsChanged && (
                                          <div className='unread ml-2 px-2'>
                                            *
                                          </div>
                                        )}
                                      </Row>
                                    }
                                  >
                                    {!identity && isEdit && (
                                      <FormGroup className='mb-4'>
                                        <div>
                                          <Row className='justify-content-between mb-2 segment-overrides-title'>
                                            <Tooltip
                                              title={
                                                <h5 className='mb-0'>
                                                  Segment Overrides{' '}
                                                  <Icon name='info-outlined' />
                                                </h5>
                                              }
                                              place='right'
                                            >
                                              {
                                                Constants.strings
                                                  .SEGMENT_OVERRIDES_DESCRIPTION
                                              }
                                            </Tooltip>
                                            {!this.state.showCreateSegment &&
                                              !noPermissions && (
                                                <Button
                                                  onClick={() =>
                                                    this.changeSegment(
                                                      this.props
                                                        .segmentOverrides,
                                                    )
                                                  }
                                                  type='button'
                                                  theme='secondary'
                                                  size='small'
                                                >
                                                  {enabledSegment
                                                    ? 'Enable All'
                                                    : 'Disable All'}
                                                </Button>
                                              )}
                                          </Row>
                                          {this.props.segmentOverrides ? (
                                            <SegmentOverrides
                                              readOnly={noPermissions}
                                              showEditSegment
                                              showCreateSegment={
                                                this.state.showCreateSegment
                                              }
                                              setShowCreateSegment={(
                                                showCreateSegment,
                                              ) =>
                                                this.setState({
                                                  showCreateSegment,
                                                })
                                              }
                                              feature={projectFlag.id}
                                              projectId={this.props.projectId}
                                              multivariateOptions={
                                                multivariate_options
                                              }
                                              environmentId={
                                                this.props.environmentId
                                              }
                                              value={
                                                this.props.segmentOverrides
                                              }
                                              controlValue={initial_value}
                                              onChange={(v) => {
                                                this.setState({
                                                  segmentsChanged: true,
                                                })
                                                this.props.updateSegments(v)
                                              }}
                                            />
                                          ) : (
                                            <div className='text-center'>
                                              <Loader />
                                            </div>
                                          )}
                                          <ModalHR className='mt-4' />
                                          {!this.state.showCreateSegment && (
                                            <div>
                                              <p className='text-right mt-4 fs-small lh-sm modal-caption'>
                                                {is4Eyes &&
                                                is4EyesSegmentOverrides
                                                  ? 'This will create a change request for the environment'
                                                  : 'This will update the segment overrides for the environment'}{' '}
                                                <strong>
                                                  {
                                                    _.find(
                                                      project.environments,
                                                      {
                                                        api_key:
                                                          this.props
                                                            .environmentId,
                                                      },
                                                    ).name
                                                  }
                                                </strong>
                                              </p>
                                              <Permission
                                                level='environment'
                                                permission={Utils.getManageFeaturePermission(
                                                  is4Eyes,
                                                  identity,
                                                )}
                                                id={this.props.environmentId}
                                              >
                                                {({
                                                  permission: savePermission,
                                                }) =>
                                                  Utils.renderWithPermission(
                                                    savePermission,
                                                    Constants.environmentPermissions(
                                                      Utils.getManageFeaturePermissionDescription(
                                                        is4Eyes,
                                                        identity,
                                                      ),
                                                    ),
                                                    <div className='text-right'>
                                                      <Button
                                                        onClick={
                                                          saveFeatureSegments
                                                        }
                                                        type='button'
                                                        data-test='update-feature-segments-btn'
                                                        id='update-feature-segments-btn'
                                                        disabled={
                                                          isSaving ||
                                                          !name ||
                                                          invalid ||
                                                          !savePermission
                                                        }
                                                      >
                                                        {isSaving
                                                          ? 'Updating'
                                                          : 'Update Segment Overrides'}
                                                      </Button>
                                                    </div>,
                                                  )
                                                }
                                              </Permission>
                                            </div>
                                          )}
                                        </div>
                                      </FormGroup>
                                    )}
                                  </TabItem>
                                )}

                                {!identity &&
                                  isEdit &&
                                  !existingChangeRequest &&
                                  !hideIdentityOverridesTab && (
                                    <TabItem
                                      data-test='identity_overrides'
                                      tabLabel='Identity Overrides'
                                    >
                                      <FormGroup className='mb-4'>
                                        <PanelSearch
                                          id='users-list'
                                          className='no-pad identity-overrides-title'
                                          title={
                                            <Tooltip
                                              title={
                                                <h5 className='mb-0'>
                                                  Identity Overrides{' '}
                                                  <Icon
                                                    name='info-outlined'
                                                    width={20}
                                                    fill='#9DA4AE'
                                                  />
                                                </h5>
                                              }
                                              place='right'
                                            >
                                              {
                                                Constants.strings
                                                  .IDENTITY_OVERRIDES_DESCRIPTION
                                              }
                                            </Tooltip>
                                          }
                                          action={
                                            <Button
                                              onClick={() =>
                                                this.changeIdentity(
                                                  this.state.userOverrides,
                                                )
                                              }
                                              type='button'
                                              theme='secondary'
                                              size='small'
                                            >
                                              {enabledIndentity
                                                ? 'Enable All'
                                                : 'Disable All'}
                                            </Button>
                                          }
                                          items={this.state.userOverrides}
                                          paging={
                                            this.state.userOverridesPaging
                                          }
                                          renderSearchWithNoResults
                                          nextPage={() =>
                                            this.userOverridesPage(
                                              this.state.userOverridesPaging
                                                .currentPage + 1,
                                            )
                                          }
                                          prevPage={() =>
                                            this.userOverridesPage(
                                              this.state.userOverridesPaging
                                                .currentPage - 1,
                                            )
                                          }
                                          goToPage={(page) =>
                                            this.userOverridesPage(page)
                                          }
                                          searchPanel={
                                            <div className='text-center mt-2 mb-2'>
                                              <Flex className='text-left'>
                                                <IdentitySelect
                                                  isEdge={false}
                                                  ignoreIds={this.state.userOverrides?.map(
                                                    (v) => v.identity?.id,
                                                  )}
                                                  environmentId={
                                                    this.props.environmentId
                                                  }
                                                  data-test='select-identity'
                                                  placeholder='Create an Identity Override...'
                                                  value={
                                                    this.state.selectedIdentity
                                                  }
                                                  onChange={(
                                                    selectedIdentity,
                                                  ) =>
                                                    this.setState(
                                                      { selectedIdentity },
                                                      this.addItem,
                                                    )
                                                  }
                                                />
                                              </Flex>
                                            </div>
                                          }
                                          renderRow={({
                                            enabled,
                                            feature_state_value,
                                            id,
                                            identity,
                                          }) => (
                                            <Row
                                              space
                                              className='list-item cursor-pointer'
                                              key={id}
                                            >
                                              <Flex
                                                onClick={() => {
                                                  window.open(
                                                    `${document.location.origin}/project/${this.props.projectId}/environment/${this.props.environmentId}/users/${identity.identifier}/${identity.id}?flag=${projectFlag.name}`,
                                                    '_blank',
                                                  )
                                                }}
                                                className='font-weight-medium table-column px-3 fs-small lh-sm'
                                              >
                                                {identity.identifier}
                                              </Flex>
                                              <div
                                                className='table-column'
                                                style={{ width: '65px' }}
                                              >
                                                <Switch
                                                  checked={enabled}
                                                  onChange={() =>
                                                    this.toggleUserFlag({
                                                      enabled,
                                                      id,
                                                      identity,
                                                    })
                                                  }
                                                />
                                              </div>
                                              <div
                                                className='table-column'
                                                style={{ width: '188px' }}
                                              >
                                                {feature_state_value && (
                                                  <FeatureValue
                                                    value={feature_state_value}
                                                  />
                                                )}
                                              </div>
                                              <div className='table-column'>
                                                <Button
                                                  target='_blank'
                                                  href={`/project/${this.props.projectId}/environment/${this.props.environmentId}/users/${identity.identifier}/${identity.id}?flag=${projectFlag.name}`}
                                                  className='btn btn-link fs-small lh-sm fw-normal'
                                                >
                                                  <Icon
                                                    name='edit-outlined'
                                                    width={20}
                                                    fill='#6837FC'
                                                  />{' '}
                                                  Edit
                                                </Button>
                                              </div>
                                            </Row>
                                          )}
                                          renderNoResults={
                                            <Panel
                                              id='users-list'
                                              title={
                                                <Tooltip
                                                  title={
                                                    <h6 className='mb-0'>
                                                      Identity Overrides{' '}
                                                      <span className='icon ion-ios-information-circle' />
                                                    </h6>
                                                  }
                                                  place='right'
                                                >
                                                  {
                                                    Constants.strings
                                                      .IDENTITY_OVERRIDES_DESCRIPTION
                                                  }
                                                </Tooltip>
                                              }
                                            >
                                              <div className='mt-2'>
                                                No identities are overriding
                                                this feature.
                                              </div>
                                            </Panel>
                                          }
                                          isLoading={!this.state.userOverrides}
                                        />
                                      </FormGroup>
                                    </TabItem>
                                  )}
                                {!existingChangeRequest &&
                                  !Project.disableAnalytics &&
                                  this.props.flagId && (
                                    <TabItem
                                      data-test='analytics'
                                      tabLabel='Analytics'
                                    >
                                      <FormGroup className='mb-4'>
                                        {!!usageData && (
                                          <h5 className='mb-2'>
                                            Flag events for last 30 days
                                          </h5>
                                        )}
                                        {!usageData && (
                                          <div className='text-center'>
                                            <Loader />
                                          </div>
                                        )}

                                        {this.drawChart(usageData)}
                                      </FormGroup>
                                    </TabItem>
                                  )}
                                {!existingChangeRequest && createFeature && (
                                  <TabItem
                                    data-test='settings'
                                    tabLabel={
                                      <Row className='justify-content-center'>
                                        Settings{' '}
                                        {this.state.settingsChanged && (
                                          <div className='unread ml-2 px-1'>
                                            {'*'}
                                          </div>
                                        )}
                                      </Row>
                                    }
                                  >
                                    {Settings(projectAdmin, createFeature)}
                                    <JSONReference
                                      className='mb-3'
                                      showNamesButton
                                      title={'Feature'}
                                      json={projectFlag}
                                    />
                                    <ModalHR className='mt-4' />
                                    {isEdit && (
                                      <div className='text-right mt-3'>
                                        {createFeature ? (
                                          <p className='text-right modal-caption fs-small lh-sm'>
                                            This will save the above settings{' '}
                                            <strong>all environments</strong>.
                                          </p>
                                        ) : (
                                          <p className='text-right modal-caption fs-small lh-sm'>
                                            To edit this feature's settings, you
                                            will need{' '}
                                            <strong>
                                              Project Administrator permissions
                                            </strong>
                                            . Please contact your project
                                            administrator.
                                          </p>
                                        )}

                                        {createFeature ? (
                                          <Button
                                            onClick={saveSettings}
                                            data-test='update-feature-btn'
                                            id='update-feature-btn'
                                            disabled={
                                              isSaving || !name || invalid
                                            }
                                          >
                                            {isSaving
                                              ? 'Updating'
                                              : 'Update Settings'}
                                          </Button>
                                        ) : null}
                                      </div>
                                    )}
                                  </TabItem>
                                )}
                              </Tabs>
                            ) : (
                              <div
                                className={classNames(
                                  !isEdit ? 'create-feature-tab px-3' : '',
                                )}
                              >
                                {Value(
                                  error,
                                  projectAdmin,
                                  createFeature,
                                  project.prevent_flag_defaults,
                                )}
                                <ModalHR
                                  className={`my-4 ${identity ? 'mx-3' : ''}`}
                                />
                                {!identity && (
                                  <div className='text-right mb-3'>
                                    {project.prevent_flag_defaults ? (
                                      <p className='text-right modal-caption fs-small lh-sm'>
                                        This will create the feature for{' '}
                                        <strong>all environments</strong>, you
                                        can edit this feature per environment
                                        once the feature's enabled state and
                                        environment once the feature is created.
                                      </p>
                                    ) : (
                                      <p className='text-right modal-caption fs-small lh-sm'>
                                        This will create the feature for{' '}
                                        <strong>all environments</strong>, you
                                        can edit this feature per environment
                                        once the feature is created.
                                      </p>
                                    )}

                                    <Button
                                      onClick={onCreateFeature}
                                      data-test='create-feature-btn'
                                      id='create-feature-btn'
                                      disabled={
                                        isSaving ||
                                        !name ||
                                        invalid ||
                                        !regexValid ||
                                        isLimitReached
                                      }
                                    >
                                      {isSaving ? 'Creating' : 'Create Feature'}
                                    </Button>
                                  </div>
                                )}
                              </div>
                            )}
<<<<<<< HEAD
=======

>>>>>>> edf38ac8
                            {identity && (
                              <div className='pr-3'>
                                {identity ? (
                                  <div className='mb-3 mt-4'>
                                    <p className='text-left ml-3 modal-caption fs-small lh-small'>
                                      This will update the feature value for the
                                      user <strong>{identityName}</strong> in
                                      <strong>
                                        {' '}
                                        {
                                          _.find(project.environments, {
                                            api_key: this.props.environmentId,
                                          }).name
                                        }
                                        .
                                      </strong>
                                      {
                                        ' Any segment overrides for this feature will now be ignored.'
                                      }
                                    </p>
                                  </div>
                                ) : (
                                  ''
                                )}

                                <div className='text-right mb-2'>
                                  {identity && (
                                    <div>
                                      <Button
                                        onClick={() => saveFeatureValue()}
                                        data-test='update-feature-btn'
                                        id='update-feature-btn'
                                        disabled={isSaving || !name || invalid}
                                      >
                                        {isSaving
                                          ? 'Updating'
                                          : 'Update Feature'}
                                      </Button>
                                    </div>
                                  )}
                                </div>
                              </div>
                            )}
                          </div>
                        )
                      }}
                    </Permission>
                  )}
                </Permission>
              )
            }}
          </Provider>
        )}
      </ProjectProvider>
    )
  }
}

CreateFlag.propTypes = {}

module.exports = ConfigProvider(withSegmentOverrides(CreateFlag))<|MERGE_RESOLUTION|>--- conflicted
+++ resolved
@@ -1540,10 +1540,6 @@
                                 )}
                               </div>
                             )}
-<<<<<<< HEAD
-=======
-
->>>>>>> edf38ac8
                             {identity && (
                               <div className='pr-3'>
                                 {identity ? (
