--- conflicted
+++ resolved
@@ -26,10 +26,7 @@
   Role,
   User,
   UserGroup,
-<<<<<<< HEAD
   UserGroupSummary,
-=======
->>>>>>> 5ba3083f
 } from 'common/types/responses'
 import { setInterceptClose } from './base/ModalDefault'
 import UserSelect from 'components/UserSelect'
@@ -56,11 +53,7 @@
   tabChanged: () => boolean
 }
 type CreateRoleType = {
-<<<<<<< HEAD
   groups?: UserGroupSummary[]
-=======
-  groups?: UserGroup[]
->>>>>>> 5ba3083f
   isEdit?: boolean
   onComplete: () => void
   organisationId?: number
@@ -340,13 +333,8 @@
     }, [createSuccess, updateSuccess])
 
     const save = () => {
-<<<<<<< HEAD
-      if (!organisationId || !role) return
-      if (isEdit) {
-=======
       if (!organisationId) return
       if (isEdit && role) {
->>>>>>> 5ba3083f
         editRole({
           body: { description: roleDesc, name: roleName },
           organisation_id: role.organisation,
