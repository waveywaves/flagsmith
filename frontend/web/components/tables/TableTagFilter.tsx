import React, { FC, useEffect, useMemo, useRef, useState } from 'react'
import TableFilter from './TableFilter'
import Input from 'components/base/forms/Input'
import Utils from 'common/utils/utils'
import { useGetTagsQuery } from 'common/services/useTag'
import Tag from 'components/tags/Tag'
import TableFilterItem from './TableFilterItem'
import Constants from 'common/constants'
import { TagStrategy } from 'common/types/responses'
import { AsyncStorage } from 'polyfill-react-native'

type TableFilterType = {
  projectId: string
  value: (number | string)[] | undefined
  isLoading: boolean
  onChange: (value: (number | string)[], isAutomatedChange?: boolean) => void
  showArchived: boolean
  onToggleArchived: (value: boolean) => void
  className?: string
  tagStrategy: TagStrategy
  onChangeStrategy: (value: TagStrategy, isAutomatedChange?: boolean) => void
  useLocalStorage?: boolean
}

const TableTagFilter: FC<TableFilterType> = ({
  className,
  isLoading,
  onChange,
  onChangeStrategy,
  onToggleArchived,
  projectId,
  showArchived,
  tagStrategy,
  useLocalStorage,
  value,
}) => {
  const [filter, setFilter] = useState('')
  const { data } = useGetTagsQuery({ projectId })
  const filteredTags = useMemo(() => {
    return filter
      ? data?.filter((v) => v.label.toLowerCase().includes(filter))
      : data
  }, [data, filter])
  const length = (value?.length || 0) + (showArchived ? 1 : 0)
  const checkedLocalStorage = useRef(false)
  useEffect(() => {
    const checkLocalStorage = async function () {
      if (useLocalStorage && !checkedLocalStorage.current && data) {
        checkedLocalStorage.current = true
        const [tags, showArchived, tagStrategy] = await Promise.all([
          AsyncStorage.getItem(`${projectId}-tags`),
          AsyncStorage.getItem(`${projectId}-showArchived`),
          AsyncStorage.getItem(`${projectId}-tagStrategy`),
        ])
        if (tags) {
          try {
            const storedTags = JSON.parse(tags)
            onChange(
              storedTags.filter(
                (v) => v === '' || !!data.find((tag) => tag.id === v),
              ),
              true,
            )
          } catch (e) {}
        }
        if (showArchived) {
          onToggleArchived(showArchived === 'true')
        }
        if (tagStrategy) {
          onChangeStrategy(tagStrategy, true)
        }
      }
    }
    checkLocalStorage()
  }, [useLocalStorage, data])
  return (
    <div className={isLoading ? 'disabled' : ''}>
      <TableFilter
        className={className}
        dropdownTitle={
          <>
            <div className='full-width'>
              <Select
                size='select-xxsm'
                styles={{
                  control: (base) => ({
                    ...base,
                    '&:hover': { borderColor: '$bt-brand-secondary' },
                    border: '1px solid $bt-brand-secondary',
                    height: 18,
                  }),
                }}
                onChange={(v) => {
                  onChangeStrategy(v!.value)
                }}
                value={{
                  label:
                    tagStrategy === 'INTERSECTION' ? 'Has all' : 'Has some',
                  value: tagStrategy,
                }}
                options={[
                  {
                    label: 'Has all',
                    value: 'INTERSECTION',
                  },
                  {
                    label: 'Has some',
                    value: 'UNION',
                  },
                ]}
              />
            </div>
          </>
        }
        title={
          <Row>
            Tags{' '}
            {!!length && <span className='mx-1 unread d-inline'>{length}</span>}
          </Row>
        }
      >
        <div className='inline-modal__list d-flex flex-column mx-0 py-0'>
          <div className='px-2 my-2'>
            <Input
              autoFocus
              onChange={(e: InputEvent) => {
                setFilter(Utils.safeParseEventValue(e))
              }}
              className='full-width'
              value={filter}
              type='text'
              size='xSmall'
              placeholder='Search'
              search
            />
          </div>
<<<<<<< HEAD
          <TableFilterItem
            onClick={() => {
              if (!isLoading) {
                onToggleArchived(!showArchived)
              }
            }}
            isActive={showArchived}
            title={
              <Row className='overflow-hidden'>
                <Tag
                  isDot
                  selected={showArchived}
                  className='px-2 py-2 mr-1'
                  tag={Constants.archivedTag}
                />
                <div className='ml-2 text-overflow'>archived</div>
              </Row>
            }
          />
          <TableFilterItem
            onClick={() => {
              if (value?.includes('')) {
                onChange((value || []).filter((v) => v !== ''))
              } else {
                onChange((value || []).concat(['']))
              }
            }}
            isActive={value?.includes('')}
            title={
              <Row className='overflow-hidden'>
                <Tag
                  isDot
                  selected={value?.includes('')}
                  className='px-2 py-2 mr-1'
                  tag={Constants.untaggedTag}
                />
                <div className='ml-2 text-overflow'>untagged</div>
              </Row>
            }
          />
          {filteredTags?.map((tag) => (
=======
          {filteredTags?.length === 0 && (
            <div className='text-center'>No tags</div>
          )}
          <div className='table-filter-list'>
>>>>>>> 13894c4a
            <TableFilterItem
              onClick={() => {
                if (!isLoading) {
                  onToggleArchived(!showArchived)
                }
              }}
              isActive={showArchived}
              title={
                <Row className='overflow-hidden'>
                  <Tag
                    isDot
                    selected={showArchived}
                    className='px-2 py-2 mr-1'
                    tag={Constants.archivedTag}
                  />
                  <div className='ml-2 text-overflow'>archived</div>
                </Row>
              }
            />
            <TableFilterItem
              onClick={() => {
                if (value?.includes('')) {
                  onChange((value || []).filter((v) => v !== ''))
                } else {
                  onChange((value || []).concat(['']))
                }
              }}
              isActive={value?.includes('')}
              title={
                <Row className='overflow-hidden'>
                  <Tag
                    isDot
                    selected={value?.includes('')}
                    className='px-2 py-2 mr-1'
                    tag={Constants.untaggedTag}
                  />
                  <div className='ml-2 text-overflow'>untagged</div>
                </Row>
              }
            />
            {filteredTags?.map((tag) => (
              <TableFilterItem
                onClick={() => {
                  if (isLoading) {
                    return
                  }
                  if (value?.includes(tag.id)) {
                    onChange((value || []).filter((v) => v !== tag.id))
                  } else {
                    onChange((value || []).concat([tag.id]))
                  }
                }}
                isActive={value?.includes(tag.id)}
                title={
                  <Row>
                    <Tag
                      key={tag.id}
                      isDot
                      selected={value?.includes(tag.id)}
                      className='px-2 py-2 mr-1'
                      tag={tag}
                    />
                    <div className='ml-2'>{tag.label}</div>
                  </Row>
                }
                key={tag.id}
              />
            ))}
          </div>
        </div>
      </TableFilter>
    </div>
  )
}

export default TableTagFilter<|MERGE_RESOLUTION|>--- conflicted
+++ resolved
@@ -134,54 +134,10 @@
               search
             />
           </div>
-<<<<<<< HEAD
-          <TableFilterItem
-            onClick={() => {
-              if (!isLoading) {
-                onToggleArchived(!showArchived)
-              }
-            }}
-            isActive={showArchived}
-            title={
-              <Row className='overflow-hidden'>
-                <Tag
-                  isDot
-                  selected={showArchived}
-                  className='px-2 py-2 mr-1'
-                  tag={Constants.archivedTag}
-                />
-                <div className='ml-2 text-overflow'>archived</div>
-              </Row>
-            }
-          />
-          <TableFilterItem
-            onClick={() => {
-              if (value?.includes('')) {
-                onChange((value || []).filter((v) => v !== ''))
-              } else {
-                onChange((value || []).concat(['']))
-              }
-            }}
-            isActive={value?.includes('')}
-            title={
-              <Row className='overflow-hidden'>
-                <Tag
-                  isDot
-                  selected={value?.includes('')}
-                  className='px-2 py-2 mr-1'
-                  tag={Constants.untaggedTag}
-                />
-                <div className='ml-2 text-overflow'>untagged</div>
-              </Row>
-            }
-          />
-          {filteredTags?.map((tag) => (
-=======
           {filteredTags?.length === 0 && (
             <div className='text-center'>No tags</div>
           )}
           <div className='table-filter-list'>
->>>>>>> 13894c4a
             <TableFilterItem
               onClick={() => {
                 if (!isLoading) {
