--- conflicted
+++ resolved
@@ -79,14 +79,10 @@
                   AccountStore.model.is_superuser)) && (
                 <div>
                   <Flex className='text-center'>
-<<<<<<< HEAD
-                    <Button onClick={this.newOrganisation} size='large'>
-=======
                     <Button
                       data-test='create-organisation-btn'
                       onClick={this.newOrganisation}
                     >
->>>>>>> 590bbd75
                       Create Organisation
                     </Button>
                   </Flex>
