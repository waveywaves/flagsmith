@import '../variables';

textarea {
    width: 100%;
    height: $textarea-height;
    outline: none;
    border: 1px solid $input-border-color;
    border-radius: $border-radius;
    color: $text-icon-dark;
    line-height: $line-height-lg;
    padding: $input-padding;
    font-weight: $input-font-weight;
    &.borderless {
        border-left: none !important;
        border-top: none !important;
        border-right: none !important;
        border-radius: 0;
    }
    &::placeholder {
        color: $input-placeholder-color !important;
        font-weight: normal;
    }
    &:focus {
        border-color: $primary;
    }
    &.textarea-sm {
        padding: $input-padding-sm;
        line-height: $line-height-sm;
        height: $textarea-height-sm;
    }
    &.textarea-xsm {
        padding: $input-padding-xsm;
        line-height: $line-height-sm;
        height: $textarea-height-xsm;
        font-size: $font-sm;
    }
    &.textarea-lg {
        padding: $input-padding-lg;
        height: $textarea-height-lg;
    }
}

@import '~react-datepicker/dist/react-datepicker.css';

.input-container,
.react-datepicker-wrapper .react-datepicker__input-container {
    font-family: $font-family;
    font-size: $input-font-size;
    display: inline-block;
    position: relative;
    transition: height 200ms cubic-bezier(0.23, 1, 0.32, 1) 0ms;
    background-color: transparent !important;
    &.invalid hr,
    &.invalid hr.highlight {
        border-color: $alert-danger-border;
    }

    label {
        position: absolute;
        line-height: 22px;
        top: 38px;
        transition: all 450ms cubic-bezier(0.23, 1, 0.32, 1) 0ms;
        z-index: 1;
        cursor: text;
        transform: perspective(1px) scale(0.75) translate3d(0px, -28px, 0px);
        transform-origin: left top 0px;
        pointer-events: none;
        margin-bottom: 0.5rem;
        -webkit-user-select: none;
    }
    input.input,
    input[type='text'],
    input[type='password'] {
        width: 100%;
        border: 1px solid $input-border-color;
        outline: none;
        box-shadow: none;
        background-image: none;
        padding: $input-padding;
        -webkit-appearance: none;
        background-image: none;
        border-radius: $border-radius;

        &:read-only {
            color: #777;
        }
        &:disabled {
            border: 1px solid $basic-alpha-8;
            color: $text-icon-light-grey;
            & + .input-icon-right {
                path {
                    fill: $text-icon-light-grey;
                    opacity: $btn-disabled-opacity;
                }
            }
        }
    }

    input,
    input:-webkit-autofill,
    textarea:-webkit-autofill,
    select:-webkit-autofill {
        font-weight: $input-font-weight;
        -webkit-tap-highlight-color: rgba(0, 0, 0, 0);
        padding: 0px;
        position: relative;
        width: 100%;
        border: none;
        outline: none;
        box-shadow: none;
        background-image: none;
        -webkit-appearance: none;
        background-image: none;
        color: rgba(0, 0, 0, 0.870588);
        height: 100%;
        background-color: $input-bg;
        &::-webkit-input-placeholder {
            font-family: $font-family;
            font-weight: 400;
        }
    }

    hr {
        border-bottom-width: 1px;
        border-style: none none solid;
        border-color: $input-border-color;
        bottom: 8px;
        box-sizing: content-box;
        margin: 0px;
        position: absolute;
        width: 100%;
        &.highlight {
            border-bottom-width: 2px;
            border-color: $input-border-highlight-color;
            transform: scaleX(0);
            transition: all 450ms cubic-bezier(0.23, 1, 0.32, 1) 0ms;
        }
    }

    &.error hr {
        border-color: $alert-danger-border;
    }

    &.error,
    &.focused {
        hr.highlight {
            transform: scaleX(1);
        }
    }
}

.dark .input-container,
.dark .react-datepicker-wrapper .react-datepicker__input-container {
    input,
    input:-webkit-autofill,
    textarea:-webkit-autofill,
    select:-webkit-autofill {
        background-color: $input-bg-dark;
        color: $body-text-dark;
    }
}
.dark textarea {
    background-color: $input-bg-dark;
    color: $body-text-dark;
    border-color: $bt-input-border-dark;
    &::placeholder {
        color: $input-placeholder-color-dark !important;
    }
}

.input-container.password,
.input-container.search {
    input.input {
        padding-right: 46px;
        &-sm {
            padding-right: 40px;
        }
        &-xsm {
            padding-right: 36px;
        }
        &-lg {
            padding-right: 48px;
        }
    }
}

.input-icon-right {
    position: absolute;
    right: 12px;
    top: 12px;
    &.input-sm {
        top: 8px;
    }
    &.input-xsm {
        top: 4px;
    }
    &.input-lg {
        top: 16px;
    }
}
.react-datepicker-time__input input {
    border: 1px solid $input-border-color;
    padding: 2px;
    border-radius: $border-radius;
    color: white;
    background-color: $bt-brand-primary;
    &::-webkit-calendar-picker-indicator {
        filter: invert(48%) sepia(13%) saturate(0%) hue-rotate(130deg) brightness(200%) contrast(80%);
    }
<<<<<<< HEAD
}
.react-datepicker__header--time {
    height: 60px;
=======
>>>>>>> a5d29ca9
}
.dark {
    .react-datepicker-time__input input {
        border: 1px solid $input-border-color;
        padding: 2px;
        border-radius: $border-radius;
        color: white;
        background-color: $bt-brand-primary-dark;
        &::-webkit-calendar-picker-indicator {
            filter: invert(48%) sepia(13%) saturate(0%) hue-rotate(130deg) brightness(200%) contrast(80%);
        }
    }
<<<<<<< HEAD
    .react-datepicker__day--disabled {
        opacity: 0.25;
    }
    .react-datepicker__day-name,
    .react-datepicker__current-month,
    .react-datepicker-time__header {
        color: $header-color-dark;
    }
    .react-datepicker__day {
        color: $dark-color;
    }
    .react-datepicker__header,
    .react-datepicker-time__header {
        background-color: $panel-heading-bg;
        border-color: transparent;
    }
    .react-datepicker-time__heade {
    }
    .react-datepicker__time-container {
        border-left-color: $panel-bg-dark;
    }
    .react-datepicker,
    .react-datepicker__time {
        border-color: $panel-bg-dark;
        color: $dark-color;
        background-color: $panel-bg-dark;
=======
}

.dark {
    .MuiFormControl-root > div {
        &:hover:before {
            border-color: $bt-input-border-dark !important;
        }
        &:before {
            border-color: $bt-input-border-dark;
        }
        &:before {
            border-color: $bt-input-border-dark;
        }
    }
    .MuiInputBase-input {
        color: $body-text-dark;
    }
    .MuiChip-root {
        color: $dark-highlight-color;
        background: $panel-bg-dark;

        &:hover {
            background: $panel-bg-dark;
            svg {
                color: $dark-color;
            }
        }
        svg {
            color: $panel-bg-darker;
        }
>>>>>>> a5d29ca9
    }
}

.dark {
<<<<<<< HEAD
    .MuiFormControl-root > div {
        &:hover:before {
            border-color: $bt-input-border-dark !important;
        }
        &:before {
            border-color: $bt-input-border-dark;
        }
        &:before {
            border-color: $bt-input-border-dark;
        }
    }
    .MuiInputBase-input {
        color: $body-text-dark;
    }
    .MuiChip-root {
        color: $dark-highlight-color;
        background: $panel-bg-dark;

        &:hover {
            background: $panel-bg-dark;
            svg {
                color: $dark-color;
            }
        }
        svg {
            color: $panel-bg-darker;
        }
    }
}

.dark {
=======
>>>>>>> a5d29ca9
    input[type='checkbox'] {
        & + label .checkbox {
            border: 1px solid $checkbox-border-color-dark;
            background-color: transparent;
        }
        &:checked + label .checkbox {
            border: none;
            background-color: white;
        }
        & + label {
            color: $text-icon-light;
        }
    }
}

input[type='checkbox'] {
    display: none;

    & + label {
        font-size: $font-sm;
        font-weight: normal;
        line-height: $line-height-sm;
    }

    &:focus + label .checkbox {
        background-color: $checkbox-focus-bg;
        border: 1px solid $checkbox-focus-border-color;
        box-shadow: 0px 0px 0px 3px rgba(51, 102, 255, 0.32);
    }

    &:disabled + label {
        opacity: $btn-disabled-opacity;
        &:hover .checkbox {
            border: 1px solid $checkbox-border-color;
        }
    }
    &:checked:disabled + label {
        opacity: $btn-disabled-opacity;
        &:hover .checkbox {
            border: none;
            path {
                fill: $primary;
            }
        }
    }

    & + label:hover .checkbox {
        border: 1px solid $checkbox-hover-border-color;
    }

    &:checked + label .checkbox {
        border: none;
    }

    &:checked + label:hover .checkbox {
        path {
            fill: $checkbox-checked-hover-border-color;
        }
    }
    &:checked:focus + label .checkbox {
        box-shadow: none;
        path {
            fill: $checkbox-focus-border-color;
        }
    }

    & + label .checkbox {
        display: inline-block;
        width: $checkbox-width;
        height: $checkbox-width;
        border: 1px solid $checkbox-border-color;
        border-radius: $border-radius-sm;
        vertical-align: bottom;
        background-color: white;
        svg {
            vertical-align: baseline;
        }
    }
}<|MERGE_RESOLUTION|>--- conflicted
+++ resolved
@@ -207,12 +207,6 @@
     &::-webkit-calendar-picker-indicator {
         filter: invert(48%) sepia(13%) saturate(0%) hue-rotate(130deg) brightness(200%) contrast(80%);
     }
-<<<<<<< HEAD
-}
-.react-datepicker__header--time {
-    height: 60px;
-=======
->>>>>>> a5d29ca9
 }
 .dark {
     .react-datepicker-time__input input {
@@ -225,34 +219,6 @@
             filter: invert(48%) sepia(13%) saturate(0%) hue-rotate(130deg) brightness(200%) contrast(80%);
         }
     }
-<<<<<<< HEAD
-    .react-datepicker__day--disabled {
-        opacity: 0.25;
-    }
-    .react-datepicker__day-name,
-    .react-datepicker__current-month,
-    .react-datepicker-time__header {
-        color: $header-color-dark;
-    }
-    .react-datepicker__day {
-        color: $dark-color;
-    }
-    .react-datepicker__header,
-    .react-datepicker-time__header {
-        background-color: $panel-heading-bg;
-        border-color: transparent;
-    }
-    .react-datepicker-time__heade {
-    }
-    .react-datepicker__time-container {
-        border-left-color: $panel-bg-dark;
-    }
-    .react-datepicker,
-    .react-datepicker__time {
-        border-color: $panel-bg-dark;
-        color: $dark-color;
-        background-color: $panel-bg-dark;
-=======
 }
 
 .dark {
@@ -283,45 +249,10 @@
         svg {
             color: $panel-bg-darker;
         }
->>>>>>> a5d29ca9
     }
 }
 
 .dark {
-<<<<<<< HEAD
-    .MuiFormControl-root > div {
-        &:hover:before {
-            border-color: $bt-input-border-dark !important;
-        }
-        &:before {
-            border-color: $bt-input-border-dark;
-        }
-        &:before {
-            border-color: $bt-input-border-dark;
-        }
-    }
-    .MuiInputBase-input {
-        color: $body-text-dark;
-    }
-    .MuiChip-root {
-        color: $dark-highlight-color;
-        background: $panel-bg-dark;
-
-        &:hover {
-            background: $panel-bg-dark;
-            svg {
-                color: $dark-color;
-            }
-        }
-        svg {
-            color: $panel-bg-darker;
-        }
-    }
-}
-
-.dark {
-=======
->>>>>>> a5d29ca9
     input[type='checkbox'] {
         & + label .checkbox {
             border: 1px solid $checkbox-border-color-dark;
