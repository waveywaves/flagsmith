.step-list {
  list-style-type: none;
  padding-left: 0;
  li {
    height: 40px;
    width: 40px;
    padding: 5px;
    border: 1px solid #2e2e2e;
    border-radius: 50%;

    span {
      display: block;
      background: #2e2e2e;
      height: 28px;
      width: 28px;
      line-height: 28px;
      text-align: center;
      border-radius: 50%;
      margin: 0 auto;
      color: #fff;
    }
  }
}

.search-list,
.List {
  overflow-x: hidden !important;
  .column {
    flex-direction: column !important;
  }
}

.overflow-visible .search-list,
.overflow-visible .List {
  overflow-x: visible !important;
}

.table-header {
  background-color: $panel-table-header-bc;
  color: $panel-table-header-color;
  font-weight: 500;
  font-size: $panel-table-header-font-size;
  line-height: $line-height-xsm;
  min-height: $panel-table-header-min-height;
}

.table-column {
  padding: 5px 12px;
}

.dark {
  .table-header {
    background-color: $bg-dark300;
  }
}

<<<<<<< HEAD

.entities-table {
  display: table;
  width: 100%;
  border: 1px solid rgba(101, 109, 123, 0.16);
  border-radius: 10px;
}

.entities-row {
  display: table-row;
}

.entities-cell {
  display: table-cell;
  padding: 10px;
  border: none;
  text-align: center;
}

.entities-header {
  font-weight: bold;
}
=======
.collapsible-nested-list {
  .list-container{
    border-radius: $border-radius-default;
    min-height: 60px;
  }
  .list-row{
    background-color: #fafafb;
    border: 1px solid rgba(101, 109, 123, 0.16);
    border-radius: $border-radius-default;
    opacity: 1;
  }
}

.role-list {
  justify-content: space-between
}
>>>>>>> 00c6444c
<|MERGE_RESOLUTION|>--- conflicted
+++ resolved
@@ -54,7 +54,6 @@
   }
 }
 
-<<<<<<< HEAD
 
 .entities-table {
   display: table;
@@ -77,7 +76,7 @@
 .entities-header {
   font-weight: bold;
 }
-=======
+
 .collapsible-nested-list {
   .list-container{
     border-radius: $border-radius-default;
@@ -93,5 +92,4 @@
 
 .role-list {
   justify-content: space-between
-}
->>>>>>> 00c6444c
+}