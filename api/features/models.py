from __future__ import annotations

import datetime
import logging
import typing
import uuid
from copy import deepcopy

from core.models import (
    AbstractBaseExportableModel,
    SoftDeleteExportableModel,
    abstract_base_auditable_model_factory,
)
from django.core.exceptions import (
    NON_FIELD_ERRORS,
    ObjectDoesNotExist,
    ValidationError,
)
from django.db import models
from django.db.models import Max, Q, QuerySet
from django.utils import timezone
from django.utils.translation import ugettext_lazy as _
from django_lifecycle import (
    AFTER_CREATE,
    BEFORE_CREATE,
    BEFORE_SAVE,
    LifecycleModelMixin,
    hook,
)
from ordered_model.models import OrderedModelBase
from simple_history.models import HistoricalRecords

from audit.constants import (
    FEATURE_CREATED_MESSAGE,
    FEATURE_DELETED_MESSAGE,
    FEATURE_STATE_UPDATED_MESSAGE,
    FEATURE_STATE_VALUE_UPDATED_MESSAGE,
    FEATURE_UPDATED_MESSAGE,
    IDENTITY_FEATURE_STATE_DELETED_MESSAGE,
    IDENTITY_FEATURE_STATE_UPDATED_MESSAGE,
    IDENTITY_FEATURE_STATE_VALUE_UPDATED_MESSAGE,
    SEGMENT_FEATURE_STATE_DELETED_MESSAGE,
    SEGMENT_FEATURE_STATE_UPDATED_MESSAGE,
    SEGMENT_FEATURE_STATE_VALUE_UPDATED_MESSAGE,
)
from audit.related_object_type import RelatedObjectType
from audit.tasks import create_segment_priorities_changed_audit_log
from environments.identities.helpers import (
    get_hashed_percentage_for_object_ids,
)
from features.constants import ENVIRONMENT, FEATURE_SEGMENT, IDENTITY
from features.custom_lifecycle import CustomLifecycleModelMixin
from features.feature_states.models import AbstractBaseFeatureValueModel
from features.feature_types import MULTIVARIATE, STANDARD
from features.helpers import get_correctly_typed_value
from features.managers import (
    FeatureManager,
    FeatureSegmentManager,
    FeatureStateManager,
    FeatureStateValueManager,
)
from features.multivariate.models import MultivariateFeatureStateValue
from features.utils import (
    get_boolean_from_string,
    get_integer_from_string,
    get_value_type,
)
from features.value_types import (
    BOOLEAN,
    FEATURE_STATE_VALUE_TYPES,
    INTEGER,
    STRING,
)
from features.versioning.models import EnvironmentFeatureVersion
from projects.models import Project
from projects.tags.models import Tag

from . import audit_helpers

logger = logging.getLogger(__name__)

if typing.TYPE_CHECKING:
    from environments.identities.models import Identity
    from environments.models import Environment


class Feature(
    SoftDeleteExportableModel,
    CustomLifecycleModelMixin,
    abstract_base_auditable_model_factory(RelatedObjectType.FEATURE, ["uuid"]),
):
    name = models.CharField(max_length=2000)
    created_date = models.DateTimeField("DateCreated", auto_now_add=True)
    project = models.ForeignKey(
        Project,
        related_name="features",
        help_text=_(
            "Changing the project selected will remove previous Feature States for the previously "
            "associated projects Environments that are related to this Feature. New default "
            "Feature States will be created for the new selected projects Environments for this "
            "Feature. Also this will remove any Tags associated with a feature as Tags are Project defined"
        ),
        # Cascade deletes are decouple from the Django ORM. See this PR for details.
        # https://github.com/Flagsmith/flagsmith/pull/3360/
        on_delete=models.DO_NOTHING,
    )
    initial_value = models.CharField(
        max_length=20000, null=True, default=None, blank=True
    )
    description = models.TextField(null=True, blank=True)
    default_enabled = models.BooleanField(default=False)
    type = models.CharField(max_length=50, blank=True, default=STANDARD)
    tags = models.ManyToManyField(Tag, blank=True)
    is_archived = models.BooleanField(default=False)
    owners = models.ManyToManyField(
        "users.FFAdminUser", related_name="owned_features", blank=True
    )
    group_owners = models.ManyToManyField(
        "users.UserPermissionGroup", related_name="owned_features", blank=True
    )

    is_server_key_only = models.BooleanField(default=False)

    objects = FeatureManager()

    class Meta:
        # Note: uniqueness index is added in explicit SQL in the migrations (See 0005, 0050)
        # TODO: after upgrade to Django 4.0 use UniqueConstraint()
        ordering = ("id",)  # explicit ordering to prevent pagination warnings

    @hook(AFTER_CREATE)
    def create_feature_states(self):
        FeatureState.create_initial_feature_states_for_feature(feature=self)

    def validate_unique(self, *args, **kwargs):
        """
        Checks unique constraints on the model and raises ``ValidationError``
        if any failed.
        """
        super(Feature, self).validate_unique(*args, **kwargs)

        # handle case insensitive names per project, as above check allows it
        if (
            Feature.objects.filter(project=self.project, name__iexact=self.name)
            .exclude(pk=self.pk)
            .exists()
        ):
            raise ValidationError(
                {
                    NON_FIELD_ERRORS: [
                        "Feature with that name already exists for this project. Note that feature "
                        "names are case insensitive.",
                    ],
                }
            )

    def __str__(self):
        return "Project %s - Feature %s" % (self.project.name, self.name)

    def get_create_log_message(self, history_instance) -> str | None:
        return FEATURE_CREATED_MESSAGE % self.name

    def get_delete_log_message(self, history_instance) -> str | None:
        return FEATURE_DELETED_MESSAGE % self.name

    def get_update_log_message(self, history_instance, delta) -> str | None:
        return FEATURE_UPDATED_MESSAGE % self.name

    def get_project(self, delta=None) -> Project | None:
        return self.project


def get_next_segment_priority(feature):
    feature_segments = FeatureSegment.objects.filter(feature=feature).order_by(
        "-priority"
    )
    if feature_segments.count() == 0:
        return 1
    else:
        return feature_segments.first().priority + 1


class FeatureSegment(
    AbstractBaseExportableModel,
    OrderedModelBase,
    abstract_base_auditable_model_factory(RelatedObjectType.FEATURE, ["uuid"]),
):
    feature = models.ForeignKey(
        Feature, on_delete=models.CASCADE, related_name="feature_segments"
    )
    segment = models.ForeignKey(
        "segments.Segment", related_name="feature_segments", on_delete=models.CASCADE
    )
    environment = models.ForeignKey(
        "environments.Environment",
        on_delete=models.CASCADE,
        related_name="feature_segments",
    )
    environment_feature_version = models.ForeignKey(
        "feature_versioning.EnvironmentFeatureVersion",
        on_delete=models.CASCADE,
        related_name="feature_segments",
        null=True,
        blank=True,
    )

    _enabled = models.BooleanField(
        default=False,
        db_column="enabled",
        help_text="Deprecated in favour of using FeatureStateValue.",
    )
    _value = models.CharField(
        max_length=2000,
        blank=True,
        null=True,
        db_column="value",
        help_text="Deprecated in favour of using FeatureStateValue.",
    )
    _value_type = models.CharField(
        choices=FEATURE_STATE_VALUE_TYPES,
        max_length=50,
        blank=True,
        null=True,
        db_column="value_type",
        help_text="Deprecated in favour of using FeatureStateValue.",
    )

    # specific attributes for managing the order of feature segments
    priority = models.PositiveIntegerField(editable=False, db_index=True)
    order_field_name = "priority"
    order_with_respect_to = ("feature", "environment", "environment_feature_version")

    objects = FeatureSegmentManager()

    class Meta:
        unique_together = (
            "feature",
            "environment",
            "segment",
            "environment_feature_version",
        )
        ordering = ("priority",)

    def __str__(self):
        return (
            "FeatureSegment for "
            + self.feature.name
            + " with priority "
            + str(self.priority)
        )

    def __lt__(self, other):
        """
        Kind of counter intuitive but since priority 1 is highest, we want to check if priority is GREATER than the
        priority of the other feature segment.
        """
        return other and self.priority > other.priority

    def clone(
        self,
        environment: "Environment",
        environment_feature_version: "EnvironmentFeatureVersion" = None,
    ) -> "FeatureSegment":
        clone = deepcopy(self)
        clone.id = None
        clone.uuid = uuid.uuid4()
        clone.environment = environment
        clone.environment_feature_version = environment_feature_version
        clone.save()
        return clone

    # noinspection PyTypeChecker
    def get_value(self):
        return get_correctly_typed_value(self.value_type, self.value)

    @classmethod
    def update_priorities(
        cls,
        new_feature_segment_id_priorities: typing.List[typing.Tuple[int, int]],
    ) -> QuerySet["FeatureSegment"]:
        """
        Method to update the priorities of multiple feature segments at once.

        :param new_feature_segment_id_priorities: a list of 2-tuples containing the id, new priority value of
            the feature segments
        :return: a 3-tuple consisting of:
            - a boolean detailing whether any changes were made
            - a list of 2-tuples containing the id, old priority value of the feature segments
            - a queryset containing the updated feature segment model objects
        """
        feature_segments = cls.objects.filter(
            id__in=[pair[0] for pair in new_feature_segment_id_priorities]
        )

        existing_feature_segment_id_priority_pairs = cls.to_id_priority_tuple_pairs(
            feature_segments
        )

        def sort_function(id_priority_pair):
            priority = id_priority_pair[1]
            return priority

        if sorted(
            existing_feature_segment_id_priority_pairs, key=sort_function
        ) == sorted(new_feature_segment_id_priorities, key=sort_function):
            # no changes needed - do nothing (but return existing feature segments)
            return feature_segments

        id_priority_dict = dict(new_feature_segment_id_priorities)

        for fs in feature_segments:
            new_priority = id_priority_dict[fs.id]
            fs.to(new_priority)

        request = getattr(HistoricalRecords.thread, "request", None)
        if request:
            create_segment_priorities_changed_audit_log.delay(
                kwargs={
                    "previous_id_priority_pairs": existing_feature_segment_id_priority_pairs,
                    "feature_segment_ids": [
                        pair[0] for pair in new_feature_segment_id_priorities
                    ],
                    "user_id": getattr(request.user, "id", None),
                    "master_api_key_id": (
                        request.master_api_key.id
                        if hasattr(request, "master_api_key")
                        else None
                    ),
                    "changed_at": timezone.now().isoformat(),
                }
            )

        # since the `to` method updates the priority in place, we don't need to refresh
        # the objects from the database.
        return feature_segments

    @staticmethod
    def to_id_priority_tuple_pairs(
        feature_segments: typing.Union[
            typing.Iterable["FeatureSegment"], typing.Iterable[dict]
        ]
    ) -> typing.List[typing.Tuple[int, int]]:
        """
        Helper method to convert a collection of FeatureSegment objects or dictionaries to a list of 2-tuples
        consisting of the id, priority of the feature segments.
        """
        id_priority_pairs = []
        for fs in feature_segments:
            if isinstance(fs, dict):
                id_priority_pairs.append((fs["id"], fs["priority"]))
            else:
                id_priority_pairs.append((fs.id, fs.priority))

        return id_priority_pairs

    def get_audit_log_related_object_id(self, history_instance) -> int:
        return self.feature_id

    def get_delete_log_message(self, history_instance) -> str | None:
        return SEGMENT_FEATURE_STATE_DELETED_MESSAGE % (
            self.feature.name,
            self.segment.name,
        )

    def get_environment(self, delta=None) -> Environment | None:
        return self.environment


class FeatureState(
    SoftDeleteExportableModel,
    LifecycleModelMixin,
<<<<<<< HEAD
    abstract_base_auditable_model_factory(RelatedObjectType.FEATURE_STATE, ["uuid"]),
=======
    abstract_base_auditable_model_factory(
        historical_records_excluded_fields=["uuid"],
        change_details_excluded_fields=["live_from", "version"],
        show_change_details_for_create=True,
    ),
>>>>>>> 097bcf75
):
    feature = models.ForeignKey(
        Feature, related_name="feature_states", on_delete=models.CASCADE
    )

    environment = models.ForeignKey(
        "environments.Environment",
        related_name="feature_states",
        null=True,
        on_delete=models.CASCADE,
    )
    identity = models.ForeignKey(
        "identities.Identity",
        related_name="identity_features",
        null=True,
        default=None,
        blank=True,
        on_delete=models.CASCADE,
    )
    feature_segment = models.ForeignKey(
        FeatureSegment,
        related_name="feature_states",
        null=True,
        blank=True,
        default=None,
        on_delete=models.CASCADE,
    )

    enabled = models.BooleanField(default=False)

    created_at = models.DateTimeField(auto_now_add=True)
    updated_at = models.DateTimeField(auto_now=True)
    live_from = models.DateTimeField(null=True)

    change_request = models.ForeignKey(
        "workflows_core.ChangeRequest",
        on_delete=models.CASCADE,
        null=True,
        related_name="feature_states",
    )

    objects = FeatureStateManager()

    environment_feature_version = models.ForeignKey(
        "feature_versioning.EnvironmentFeatureVersion",
        on_delete=models.SET_NULL,
        null=True,
        related_name="feature_states",
    )

    # to be deprecated!
    version = models.IntegerField(default=1, null=True)

    class Meta:
        ordering = ["id"]

    # TODO: can we simplify this so we don't need `noqa`?
    def __gt__(self, other: "FeatureState") -> bool:  # noqa: C901
        """
        Checks if the current feature state is higher priority that the provided feature state.

        :param other: (FeatureState) the feature state to compare the priority of
        :return: True if self is higher priority than other
        """
        if self.environment_id != other.environment_id:
            raise ValueError(
                "Cannot compare feature states as they belong to different environments."
            )

        if self.feature_id != other.feature_id:
            raise ValueError(
                "Cannot compare feature states as they belong to different features."
            )

        if self.identity_id:
            # identity is the highest priority so we can always return true
            if other.identity_id and self.identity_id != other.identity_id:
                raise ValueError(
                    "Cannot compare feature states as they are for different identities."
                )
            return True

        if (
            self.feature_segment_id
            and self.feature_segment_id != other.feature_segment_id
        ):
            # Return true if other_feature_state has a lower priority feature segment and not an identity overridden
            # flag, else False.
            return not (
                other.identity_id
                or (
                    other.feature_segment_id
                    and self.feature_segment < other.feature_segment
                )
            )

        if self.type == other.type:
            if self.environment.use_v2_feature_versioning:
                return (
                    self.environment_feature_version > other.environment_feature_version
                )
            else:
                # we use live_from here as a priority over the version since
                # the version is given when change requests are committed,
                # hence the version for a feature state that is scheduled
                # further in the future can be lower than a feature state
                # whose live_from value is earlier.
                # See: https://github.com/Flagsmith/flagsmith/issues/2030
                if self.is_live:
                    if not other.is_live or self.is_more_recent_live_from(other):
                        return True
                    elif (
                        self.live_from == other.live_from
                        and self._is_more_recent_version(other)
                    ):
                        return True

                return False

        # if we've reached here, then self is just the environment default. In this case, other is higher priority if
        # it has a feature_segment or an identity
        return not (other.feature_segment_id or other.identity_id)

    def __str__(self):
        s = f"Feature {self.feature.name} - Enabled: {self.enabled}"
        if self.environment is not None:
            s = f"{self.environment} - {s}"
        elif self.identity is not None:
            s = f"Identity {self.identity.identifier} - {s}"
        return s

    @property
    def previous_feature_state_value(self):
        try:
            history_instance = self.feature_state_value.history.first()
            return (
                history_instance
                and getattr(history_instance, "prev_record", None)
                and history_instance.prev_record.instance.value
            )
        except ObjectDoesNotExist:
            return None

    @property
    def type(self) -> str:
        if self.identity_id and self.feature_segment_id is None:
            return IDENTITY
        elif self.feature_segment_id and self.identity_id is None:
            return FEATURE_SEGMENT
        elif self.identity_id is None and self.feature_segment_id is None:
            return ENVIRONMENT

        logger.error(
            "FeatureState %d does not have a valid type. Defaulting to environment.",
            self.id,
        )
        return ENVIRONMENT

    @property
    def is_live(self) -> bool:
        if self.environment.use_v2_feature_versioning:
            return self.environment_feature_version.is_live
        else:
            return (
                self.version is not None
                and self.live_from is not None
                and self.live_from <= timezone.now()
            )

    @property
    def is_scheduled(self) -> bool:
        return self.live_from and self.live_from > timezone.now()

    def clone(
        self,
        env: "Environment",
        live_from: datetime.datetime = None,
        as_draft: bool = False,
        version: int = None,
        environment_feature_version: "EnvironmentFeatureVersion" = None,
    ) -> "FeatureState":
        # Cloning the Identity is not allowed because they are closely tied
        # to the environment
        assert self.identity is None
        clone = deepcopy(self)
        clone.id = None
        clone.uuid = uuid.uuid4()

        if self.feature_segment:
            # We can only create a new feature segment if we are cloning to another environment,
            # or we are creating the feature segment in a new version (versioning v2). This is
            # due to the default unique constraint on the FeatureSegment model which means that
            # the same feature, segment and environment combination cannot exist more than once.
            clone.feature_segment = (
                self.feature_segment.clone(
                    environment=env,
                    environment_feature_version=environment_feature_version,
                )
                if env != self.environment or environment_feature_version is not None
                else self.feature_segment
            )

        clone.environment = env
        clone.version = None if as_draft else version or self.version
        clone.live_from = live_from
        clone.environment_feature_version = environment_feature_version
        clone.save()
        # clone the related objects
        self.feature_state_value.clone(clone)

        if self.feature.type == MULTIVARIATE:
            mv_values = [
                mv_value.clone(feature_state=clone, persist=False)
                for mv_value in self.multivariate_feature_state_values.all()
            ]
            MultivariateFeatureStateValue.objects.bulk_create(mv_values)

        return clone

    def generate_feature_state_value_data(self, value):
        """
        Takes the value of a feature state to generate a feature state value and returns dictionary
        to use for passing into feature state value serializer

        :param value: feature state value of variable type
        :return: dictionary to pass directly into feature state value serializer
        """
        fsv_type = self.get_feature_state_value_type(value)
        return {
            "type": fsv_type,
            "feature_state": self.id,
            self.get_feature_state_key_name(fsv_type): value,
        }

    def get_feature_state_value_by_hash_key(
        self, identity_hash_key: typing.Union[str, int] = None
    ) -> typing.Any:
        feature_state_value = (
            self.get_multivariate_feature_state_value(identity_hash_key)
            if self.feature.type == MULTIVARIATE and identity_hash_key
            else getattr(self, "feature_state_value", None)
        )

        # return the value of the feature state value only if the feature state
        # has a related feature state value. Note that we use getattr rather than
        # hasattr as we want to return None if no feature state value exists.
        return feature_state_value and feature_state_value.value

    def get_feature_state_value(self, identity: "Identity" = None) -> typing.Any:
        identity_hash_key = (
            identity.get_hash_key(
                identity.environment.use_identity_composite_key_for_hashing
            )
            if identity
            else None
        )
        return self.get_feature_state_value_by_hash_key(identity_hash_key)

    def get_feature_state_value_defaults(self) -> dict:
        if (
            self.feature.initial_value is None
            or self.feature.project.prevent_flag_defaults
        ):
            return {}

        value = self.feature.initial_value
        type = get_value_type(value)
        parse_func = {
            BOOLEAN: get_boolean_from_string,
            INTEGER: get_integer_from_string,
        }.get(type, lambda v: v)
        key_name = self.get_feature_state_key_name(type)

        return {"type": type, key_name: parse_func(value)}

    def get_multivariate_feature_state_value(
        self, identity_hash_key: str
    ) -> AbstractBaseFeatureValueModel:
        # the multivariate_feature_state_values should be prefetched at this point
        # so we just convert them to a list and use python operations from here to
        # avoid further queries to the DB
        mv_options = list(self.multivariate_feature_state_values.all())

        percentage_value = (
            get_hashed_percentage_for_object_ids([self.id, identity_hash_key]) * 100
        )

        # Iterate over the mv options in order of id (so we get the same value each
        # time) to determine the correct value to return to the identity based on
        # the percentage allocations of the multivariate options. This gives us a
        # way to ensure that the same value is returned every time we use the same
        # percentage value.
        start_percentage = 0
        for mv_option in sorted(mv_options, key=lambda o: o.id):
            limit = getattr(mv_option, "percentage_allocation", 0) + start_percentage
            if start_percentage <= percentage_value < limit:
                return mv_option.multivariate_feature_option

            start_percentage = limit

        # if none of the percentage allocations match the percentage value we got for
        # the identity, then we just return the default feature state value (or None
        # if there isn't one - although this should never happen)
        return getattr(self, "feature_state_value", None)

    @hook(BEFORE_CREATE)
    @hook(BEFORE_SAVE, when="deleted", is_not=True)
    def check_for_duplicate_feature_state(self):
        if self.version is None:
            return
        filter_ = Q(
            environment=self.environment,
            feature=self.feature,
            feature_segment=self.feature_segment,
            identity=self.identity,
        )
        if self.id:
            filter_ &= ~Q(id=self.id)

        if self.environment.use_v2_feature_versioning:
            filter_ = filter_ & Q(
                environment_feature_version=self.environment_feature_version
            )
        else:
            filter_ = filter_ & Q(version=self.version)

        if FeatureState.objects.filter(filter_).exists():
            raise ValidationError(
                "Feature state already exists for this environment, feature, "
                "version, segment & identity combination"
            )

    @hook(BEFORE_CREATE)
    def set_live_from(self):
        """
        Set the live_from date on newly created, version 1 feature states to maintain
        the previous behaviour.
        """
        if (
            self.environment.use_v2_feature_versioning is False
            and self.version is not None
            and self.live_from is None
        ):
            self.live_from = timezone.now()

    @hook(AFTER_CREATE)
    def create_feature_state_value(self):
        # note: this is only performed after create since feature state values are
        # updated separately, and hence if this is performed after each save,
        # it overwrites the FSV with the initial value again
        FeatureStateValue.objects.create(
            feature_state=self,
            **self.get_feature_state_value_defaults(),
        )

    @hook(AFTER_CREATE)
    def create_multivariate_feature_state_values(self):
        if not (self.feature_segment or self.identity):
            # we only want to create the multivariate feature state values for
            # feature states related to an environment only, i.e. when a new
            # environment is created or a new MV feature is created
            mv_feature_state_values = [
                MultivariateFeatureStateValue(
                    feature_state=self,
                    multivariate_feature_option=mv_option,
                    percentage_allocation=mv_option.default_percentage_allocation,
                )
                for mv_option in self.feature.multivariate_options.all()
            ]
            MultivariateFeatureStateValue.objects.bulk_create(mv_feature_state_values)

    @staticmethod
    def get_feature_state_key_name(fsv_type) -> str:
        return {
            INTEGER: "integer_value",
            BOOLEAN: "boolean_value",
            STRING: "string_value",
        }.get(fsv_type)

    @staticmethod
    def get_feature_state_value_type(value) -> str:
        fsv_type = type(value).__name__
        accepted_types = (STRING, INTEGER, BOOLEAN)

        # Default to string if not an anticipate type value to keep backwards compatibility.
        return fsv_type if fsv_type in accepted_types else STRING

    @classmethod
    def create_initial_feature_states_for_environment(
        cls, environment: "Environment"
    ) -> None:
        for feature in environment.project.features.all():
            cls._create_initial_feature_state(feature=feature, environment=environment)

    @classmethod
    def create_initial_feature_states_for_feature(cls, feature: "Feature") -> None:
        for environment in feature.project.environments.all():
            cls._create_initial_feature_state(feature=feature, environment=environment)

    @classmethod
    def _create_initial_feature_state(
        cls, feature: "Feature", environment: "Environment"
    ) -> None:
        kwargs = {
            "feature": feature,
            "environment": environment,
            "enabled": (
                False
                if environment.project.prevent_flag_defaults
                else feature.default_enabled
            ),
        }
        if environment.use_v2_feature_versioning:
            kwargs.update(
                environment_feature_version=EnvironmentFeatureVersion.create_initial_version(
                    environment=environment, feature=feature
                )
            )

        cls.objects.create(**kwargs)

    @classmethod
    def get_next_version_number(
        cls,
        environment_id: int,
        feature_id: int,
        feature_segment_id: int,
        identity_id: int,
    ):
        return (
            cls.objects.filter(
                environment__id=environment_id,
                feature__id=feature_id,
                feature_segment__id=feature_segment_id,
                identity__id=identity_id,
            )
            .aggregate(max_version=Max("version"))
            .get("max_version", 0)
            + 1
        )

    def is_more_recent_live_from(self, other: "FeatureState") -> bool:
        return (
            (
                self.live_from is not None
                and other.live_from is not None
                and (self.live_from > other.live_from)
            )
            or self.live_from is not None
            and other.live_from is None
        )

    @property
    def belongs_to_uncommited_change_request(self) -> bool:
        return self.change_request_id and not self.change_request.committed_at

    def get_skip_create_audit_log(self) -> bool:
        if self.belongs_to_uncommited_change_request:
            # Change requests can create, update, or delete feature states that may never go live,
            # since we already include the change requests in the audit log
            # we don't want to create separate audit logs for the associated
            # feature states
            return True
        elif self.environment_feature_version_id is not None:
            # Don't create audit logs for feature states created using versioning
            # v2 as we rely on the version history instead.
            return True

        return False

<<<<<<< HEAD
    def get_create_log_message(self, history_instance) -> str | None:
=======
    def get_create_log_message(self, history_instance) -> typing.Optional[str]:
        if (
            history_instance.history_type == "+"
            and (self.identity_id or self.feature_segment_id)
            and self.enabled == self.get_environment_default().enabled
        ):
            # Don't create an Audit Log for overrides that are created which don't differ
            # from the environment default. This likely means that an override was created
            # for a remote config value, and hence there will be an AuditLog message
            # created for the FeatureStateValue model change.
            return

>>>>>>> 097bcf75
        if self.identity_id:
            return audit_helpers.get_identity_override_created_audit_message(self)
        elif self.feature_segment_id:
            return audit_helpers.get_segment_override_created_audit_message(self)

        if self.environment.created_date > self.feature.created_date:
            # Don't create an audit log record for feature states created when
            # creating an environment
            return

        return audit_helpers.get_environment_feature_state_created_audit_message(self)

    def get_update_log_message(self, history_instance, delta) -> str | None:
        if self.identity:
            return IDENTITY_FEATURE_STATE_UPDATED_MESSAGE % (
                self.feature.name,
                self.identity.identifier,
            )
        elif self.feature_segment:
            return SEGMENT_FEATURE_STATE_UPDATED_MESSAGE % (
                self.feature.name,
                self.feature_segment.segment.name,
            )
        return FEATURE_STATE_UPDATED_MESSAGE % self.feature.name

    def get_delete_log_message(self, history_instance) -> str | None:
        try:
            if self.identity_id:
                return IDENTITY_FEATURE_STATE_DELETED_MESSAGE % (
                    self.feature.name,
                    self.identity.identifier,
                )
            elif self.feature_segment_id:
                return None  # handled by FeatureSegment

            # TODO: this is here to maintain current functionality, however, I'm not
            #  sure that we want to create an audit log record in this case
            return FEATURE_DELETED_MESSAGE % self.feature.name
        except ObjectDoesNotExist:
            # Account for cascade deletes
            return None

    def get_extra_audit_log_kwargs(self, history_instance) -> dict:
        kwargs = super().get_extra_audit_log_kwargs(history_instance)

        if (
            history_instance.history_type == "+"
            and self.feature_segment_id is None
            and self.identity_id is None
        ):
            kwargs["skip_signals_and_hooks"] = "send_environments_to_dynamodb"

        return kwargs

<<<<<<< HEAD
    def get_environment(self, delta=None) -> Environment | None:
=======
    def get_environment_default(self) -> typing.Optional["FeatureState"]:
        if self.feature_segment_id or self.identity_id:
            return (
                self.__class__.objects.get_live_feature_states(
                    environment=self.environment,
                    feature_id=self.feature_id,
                    feature_segment_id__isnull=True,
                    identity_id__isnull=True,
                )
                .order_by("-version", "-environment_feature_version__live_from")
                .first()
            )

        return None

    def _get_environment(self) -> typing.Optional["Environment"]:
>>>>>>> 097bcf75
        return self.environment

    def get_project(self, delta=None) -> Project | None:
        return self.feature.project

    def _is_more_recent_version(self, other: "FeatureState") -> bool:
        return (
            self.version is not None
            and other.version is not None
            and self.version > other.version
        ) or (self.version is not None and other.version is None)


class FeatureStateValue(
    AbstractBaseFeatureValueModel,
    SoftDeleteExportableModel,
    abstract_base_auditable_model_factory(RelatedObjectType.FEATURE_STATE, ["uuid"]),
):
    # After a FeatureState is created, a FeatureStateValue is
    # automatically created in a post create hook.
    feature_state = models.OneToOneField(
        FeatureState, related_name="feature_state_value", on_delete=models.CASCADE
    )

    objects = FeatureStateValueManager()

    def clone(self, feature_state: FeatureState) -> "FeatureStateValue":
        clone = deepcopy(self)
        clone.id = None
        clone.uuid = uuid.uuid4()
        clone.feature_state = feature_state
        clone.save()
        return clone

    def get_update_log_message(self, history_instance, delta) -> str | None:
        fs = self.feature_state

        changes = delta.changes
        if (
            len(changes) == 1
            and changes[0].field == "string_value"
            and changes[0].old in (None, "")
            and changes[0].new in (None, "")
        ):
            # When we create a new segment override, for some reason, there are changes made to the
            # existing segment overrides which change the string value between null and empty string
            # since this change has no significant impact on the platform, we simply check for it here
            # and ignore it.
            return

        if fs.change_request_id and not fs.change_request.committed_at:
            return

        feature = fs.feature

        if fs.identity_id:
            return IDENTITY_FEATURE_STATE_VALUE_UPDATED_MESSAGE % (
                feature.name,
                fs.identity.identifier,
            )
        elif fs.feature_segment_id:
            segment = fs.feature_segment.segment
            return SEGMENT_FEATURE_STATE_VALUE_UPDATED_MESSAGE % (
                feature.name,
                segment.name,
            )

        return FEATURE_STATE_VALUE_UPDATED_MESSAGE % feature.name

    def get_environment(self, delta=None) -> Environment | None:
        return self.feature_state.environment<|MERGE_RESOLUTION|>--- conflicted
+++ resolved
@@ -369,15 +369,12 @@
 class FeatureState(
     SoftDeleteExportableModel,
     LifecycleModelMixin,
-<<<<<<< HEAD
-    abstract_base_auditable_model_factory(RelatedObjectType.FEATURE_STATE, ["uuid"]),
-=======
     abstract_base_auditable_model_factory(
+        RelatedObjectType.FEATURE_STATE,
         historical_records_excluded_fields=["uuid"],
         change_details_excluded_fields=["live_from", "version"],
         show_change_details_for_create=True,
     ),
->>>>>>> 097bcf75
 ):
     feature = models.ForeignKey(
         Feature, related_name="feature_states", on_delete=models.CASCADE
@@ -848,10 +845,7 @@
 
         return False
 
-<<<<<<< HEAD
     def get_create_log_message(self, history_instance) -> str | None:
-=======
-    def get_create_log_message(self, history_instance) -> typing.Optional[str]:
         if (
             history_instance.history_type == "+"
             and (self.identity_id or self.feature_segment_id)
@@ -862,8 +856,6 @@
             # for a remote config value, and hence there will be an AuditLog message
             # created for the FeatureStateValue model change.
             return
-
->>>>>>> 097bcf75
         if self.identity_id:
             return audit_helpers.get_identity_override_created_audit_message(self)
         elif self.feature_segment_id:
@@ -918,9 +910,6 @@
 
         return kwargs
 
-<<<<<<< HEAD
-    def get_environment(self, delta=None) -> Environment | None:
-=======
     def get_environment_default(self) -> typing.Optional["FeatureState"]:
         if self.feature_segment_id or self.identity_id:
             return (
@@ -936,8 +925,7 @@
 
         return None
 
-    def _get_environment(self) -> typing.Optional["Environment"]:
->>>>>>> 097bcf75
+    def get_environment(self, delta=None) -> Environment | None:
         return self.environment
 
     def get_project(self, delta=None) -> Project | None:
