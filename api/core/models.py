--- conflicted
+++ resolved
@@ -192,23 +192,6 @@
         """
         return self.related_object_type
 
-<<<<<<< HEAD
-    def get_audit_log_identity(self) -> str:
-        """Override the human-readable identity for the related object"""
-        return str(self)
-
-    def get_audit_log_model_name(self, history_instance) -> str:
-        """Override the human-readable model name for the related object"""
-        if related_object_type := self.get_audit_log_related_object_type(
-            history_instance
-        ):
-            return related_object_type.value
-        else:
-            return self._meta.verbose_name or self.__class__.__name__
-
-    def get_organisations(self, delta=None) -> typing.Iterable[Organisation] | None:
-        """Return the related organisations for this model."""
-=======
     def to_dict(self) -> dict[str, typing.Any]:
         # by default, we exclude the id and any foreign key fields from the response
         return model_to_dict(
@@ -220,9 +203,21 @@
             ],
         )
 
-    def _get_environment(self) -> typing.Optional["Environment"]:
-        """Return the related environment for this model."""
->>>>>>> 097bcf75
+    def get_audit_log_identity(self) -> str:
+        """Override the human-readable identity for the related object"""
+        return str(self)
+
+    def get_audit_log_model_name(self, history_instance) -> str:
+        """Override the human-readable model name for the related object"""
+        if related_object_type := self.get_audit_log_related_object_type(
+            history_instance
+        ):
+            return related_object_type.value
+        else:
+            return self._meta.verbose_name or self.__class__.__name__
+
+    def get_organisations(self, delta=None) -> typing.Iterable[Organisation] | None:
+        """Return the related organisations for this model."""
         return None
 
     def get_project(self, delta=None) -> Project | None:
@@ -521,21 +516,15 @@
     # type ignored due to https://github.com/microsoft/pyright/issues/5326
     class AuditableBaseWithHistory(AuditableBase):  # type: ignore
         history = HistoricalRecords(
-<<<<<<< HEAD
-            bases=[base_historical_model_factory(change_details_excluded_fields or [])],
-            excluded_fields=unaudited_fields or (),
-            m2m_fields=audited_m2m_fields or (),
-            get_user=_get_history_user,
-=======
             bases=[
                 base_historical_model_factory(
                     change_details_excluded_fields or [],
                     show_change_details_for_create,
                 )
             ],
-            excluded_fields=historical_records_excluded_fields or [],
-            get_user=get_history_user,
->>>>>>> 097bcf75
+            excluded_fields=unaudited_fields or (),
+            m2m_fields=audited_m2m_fields or (),
+            get_user=_get_history_user,
             inherit=True,
         )
 
