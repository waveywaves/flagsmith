from core.helpers import get_ip_address_from_request
from core.models import _AbstractBaseAuditableModel
from django.conf import settings
from django.utils import timezone
from simple_history.models import HistoricalRecords

from audit import tasks
from task_processor.task_run_method import TaskRunMethod
from users.models import FFAdminUser


def create_audit_log_from_historical_record(
    instance: _AbstractBaseAuditableModel,
    history_user: FFAdminUser,
    history_instance,
    **kwargs,
):
    # The environment document in dynamodb is updated based on the post_save signal from the audit log
    # When creating a new feature, the feature states are created after the feature has been created.
    # i.e: the below task gets created/scheduled before feature states are created
    # Usually, there is enough time for the main thread to create the feature states
    # before the task is executed, but not always.
    # In those cases, we send the environment document to dynamodb without any feature states for the new feature.
    # In order to avoid this, either we need to update environment
    # document when creating feature states
    # or delay the execution of this task
    # We prefer to delay the execution of the task because of it's low surface area
    delay_until = (
        timezone.now() + timezone.timedelta(seconds=1)
        if settings.TASK_RUN_METHOD == TaskRunMethod.TASK_PROCESSOR
        else None
    )

<<<<<<< HEAD
    history_record_class_path = (
        f"{history_instance.__class__.__module__}.{history_instance.__class__.__name__}"
    )
=======
    environment, project = history_instance.instance.get_environment_and_project()
    if project != history_instance.instance and (
        (project and project.deleted_at)
        or (environment and environment.project.deleted_at)
    ):
        # don't trigger audit log records in deleted projects
        return
>>>>>>> 097bcf75

    tasks.create_audit_log_from_historical_record.delay(
        kwargs={
            "history_instance_id": history_instance.history_id,
            "history_user_id": getattr(history_user, "id", None),
            "history_record_class_path": history_record_class_path,
        },
        delay_until=delay_until,
    )


def add_ip_address_and_master_api_key(sender, **kwargs):
    try:
        history_instance = kwargs["history_instance"]
        history_instance.ip_address = get_ip_address_from_request(
            HistoricalRecords.thread.request
        )
        history_instance.master_api_key = HistoricalRecords.thread.request.user.key
    except (KeyError, AttributeError):
        pass<|MERGE_RESOLUTION|>--- conflicted
+++ resolved
@@ -31,11 +31,6 @@
         else None
     )
 
-<<<<<<< HEAD
-    history_record_class_path = (
-        f"{history_instance.__class__.__module__}.{history_instance.__class__.__name__}"
-    )
-=======
     environment, project = history_instance.instance.get_environment_and_project()
     if project != history_instance.instance and (
         (project and project.deleted_at)
@@ -43,7 +38,10 @@
     ):
         # don't trigger audit log records in deleted projects
         return
->>>>>>> 097bcf75
+
+    history_record_class_path = (
+        f"{history_instance.__class__.__module__}.{history_instance.__class__.__name__}"
+    )
 
     tasks.create_audit_log_from_historical_record.delay(
         kwargs={
