--- conflicted
+++ resolved
@@ -17,38 +17,20 @@
 
 
 @receiver(post_save, sender=AuditLog)
-<<<<<<< HEAD
 def call_webhooks(sender, instance: AuditLog, **kwargs):
-    data = AuditLogListSerializer(instance=instance).data
+    if settings.DISABLE_WEBHOOKS:
+        return
 
     if not (organisation := instance.organisation):
         logger.warning("Audit log without organisation. Not sending webhook.")
         return
 
-    call_organisation_webhooks.delay(
-        args=(organisation.id, data, WebhookEventType.AUDIT_LOG_CREATED.value)
-=======
-def call_webhooks(sender, instance, **kwargs):
-    if settings.DISABLE_WEBHOOKS:
-        return
-
-    if not (instance.project_id or instance.environment_id):
-        logger.warning("Audit log without project or environment. Not sending webhook.")
-        return
-
-    organisation_id = (
-        instance.project.organisation_id
-        if instance.project
-        else instance.environment.project.organisation_id
->>>>>>> 097bcf75
-    )
-
     if OrganisationWebhook.objects.filter(
-        organisation_id=organisation_id, enabled=True
+        organisation=organisation, enabled=True
     ).exists():
         data = AuditLogListSerializer(instance=instance).data
         call_organisation_webhooks.delay(
-            args=(organisation_id, data, WebhookEventType.AUDIT_LOG_CREATED.value)
+            args=(organisation.id, data, WebhookEventType.AUDIT_LOG_CREATED.value)
         )
 
 
