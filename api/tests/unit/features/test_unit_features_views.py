import json
import uuid
from datetime import date, datetime, timedelta
from unittest import mock

import pytest
import pytz
from app_analytics.dataclasses import FeatureEvaluationData
from core.constants import FLAGSMITH_UPDATED_AT_HEADER
from django.forms import model_to_dict
from django.urls import reverse
from django.utils import timezone
from freezegun import freeze_time
from pytest_django import DjangoAssertNumQueries
from pytest_django.fixtures import SettingsWrapper
from pytest_mock import MockerFixture
from rest_framework import status
from rest_framework.test import APIClient

from audit.constants import (
    FEATURE_DELETED_MESSAGE,
    IDENTITY_FEATURE_STATE_DELETED_MESSAGE,
    IDENTITY_FEATURE_STATE_UPDATED_MESSAGE,
)
from audit.models import AuditLog, RelatedObjectType
from environments.identities.models import Identity
from environments.models import Environment, EnvironmentAPIKey
from environments.permissions.constants import (
    MANAGE_SEGMENT_OVERRIDES,
    UPDATE_FEATURE_STATE,
    VIEW_ENVIRONMENT,
)
from environments.permissions.models import UserEnvironmentPermission
from features.feature_types import MULTIVARIATE
from features.models import Feature, FeatureSegment, FeatureState
from features.multivariate.models import MultivariateFeatureOption
from features.value_types import BOOLEAN, INTEGER, STRING
from features.versioning.models import EnvironmentFeatureVersion
from metadata.models import MetadataModelField
from organisations.models import Organisation, OrganisationRole
from projects.models import Project, UserProjectPermission
from projects.permissions import CREATE_FEATURE, VIEW_PROJECT
from projects.tags.models import Tag
from segments.models import Segment
from tests.types import (
    WithEnvironmentPermissionsCallable,
    WithProjectPermissionsCallable,
)
from users.models import FFAdminUser, UserPermissionGroup
from webhooks.webhooks import WebhookEventType

# patch this function as it's triggering extra threads and causing errors
mock.patch("features.signals.trigger_feature_state_change_webhooks").start()

now = timezone.now()
two_hours_ago = now - timedelta(hours=2)
one_hour_ago = now - timedelta(hours=1)


def test_project_owners_is_read_only_for_feature_create(
    project: Project,
    admin_client_original: APIClient,
    admin_user: FFAdminUser,
) -> None:
    # Given
    default_value = "This is a value"
    data = {
        "name": "test feature",
        "initial_value": default_value,
        "project": project.id,
        "owners": [
            {
                "id": 2,
                "email": "fake_user@mail.com",
                "first_name": "fake",
                "last_name": "user",
            }
        ],
    }
    url = reverse("api-v1:projects:project-features-list", args=[project.id])

    # When
    response = admin_client_original.post(
        url, data=json.dumps(data), content_type="application/json"
    )

    # Then
    assert response.status_code == status.HTTP_201_CREATED
    assert len(response.json()["owners"]) == 1
    assert response.json()["owners"][0]["id"] == admin_user.id
    assert response.json()["owners"][0]["email"] == admin_user.email


@mock.patch("features.views.trigger_feature_state_change_webhooks")
def test_feature_state_webhook_triggered_when_feature_deleted(
    mocked_trigger_fs_change_webhook: mock.MagicMock,
    project: Project,
    feature: Feature,
    admin_client_new: APIClient,
) -> None:
    # Given
    feature_states = list(feature.feature_states.all())
    url = reverse(
        "api-v1:projects:project-features-detail", args=[project.id, feature.id]
    )

    # When
    admin_client_new.delete(url)

    # Then
    mock_calls = [mock.call(fs, WebhookEventType.FLAG_DELETED) for fs in feature_states]
    mocked_trigger_fs_change_webhook.assert_has_calls(mock_calls)


def test_remove_owners_only_remove_specified_owners(
    feature: Feature,
    project: Project,
    admin_client_new: APIClient,
) -> None:
    # Given
    user_2 = FFAdminUser.objects.create_user(email="user2@mail.com")
    user_3 = FFAdminUser.objects.create_user(email="user3@mail.com")
    feature.owners.add(user_2, user_3)

    url = reverse(
        "api-v1:projects:project-features-remove-owners",
        args=[project.id, feature.id],
    )
    data = {"user_ids": [user_2.id]}

    # When
    json_response = admin_client_new.post(
        url, data=json.dumps(data), content_type="application/json"
    ).json()
    assert len(json_response["owners"]) == 1
    assert json_response["owners"][0] == {
        "id": user_3.id,
        "email": user_3.email,
        "first_name": user_3.first_name,
        "last_name": user_3.last_name,
        "last_login": None,
    }


def test_audit_log_created_when_feature_state_created_for_identity(
    feature: Feature,
    project: Project,
    identity: Identity,
    environment: Environment,
    admin_client_new: APIClient,
) -> None:
    # Given
    url = reverse(
        "api-v1:environments:identity-featurestates-list",
        args=[environment.api_key, identity.id],
    )
    data = {"feature": feature.id, "enabled": True}

    # When
    admin_client_new.post(url, data=json.dumps(data), content_type="application/json")

    # Then
    assert (
        AuditLog.objects.filter(
            related_object_type=RelatedObjectType.FEATURE_STATE.name
        ).count()
        == 1
    )

    expected_log_message = IDENTITY_FEATURE_STATE_UPDATED_MESSAGE % (
        feature.name,
        identity.identifier,
    )
    audit_log = AuditLog.objects.get(
        related_object_type=RelatedObjectType.FEATURE_STATE.name
    )
    assert audit_log.log == expected_log_message


def test_audit_log_created_when_feature_state_updated_for_identity(
    feature: Feature,
    project: Project,
    environment: Environment,
    identity: Identity,
    admin_client_new: APIClient,
) -> None:
    # Given
    feature_state = FeatureState.objects.create(
        feature=feature,
        environment=environment,
        identity=identity,
        enabled=True,
    )
    url = reverse(
        "api-v1:environments:identity-featurestates-detail",
        args=[environment.api_key, identity.id, feature_state.id],
    )
    data = {"feature": feature.id, "enabled": False}

    # When
    admin_client_new.put(url, data=json.dumps(data), content_type="application/json")

    # Then
    assert (
        AuditLog.objects.filter(
            related_object_type=RelatedObjectType.FEATURE_STATE.name
        ).count()
        == 1
    )

    expected_log_message = IDENTITY_FEATURE_STATE_UPDATED_MESSAGE % (
        feature.name,
        identity.identifier,
    )
    audit_log = AuditLog.objects.get(
        related_object_type=RelatedObjectType.FEATURE_STATE.name
    )
    assert audit_log.log == expected_log_message


def test_audit_log_created_when_feature_state_deleted_for_identity(
    feature: Feature,
    project: Project,
    environment: Environment,
    identity: Identity,
    admin_client_new: APIClient,
) -> None:
    # Given
    feature_state = FeatureState.objects.create(
        feature=feature,
        environment=environment,
        identity=identity,
        enabled=True,
    )
    url = reverse(
        "api-v1:environments:identity-featurestates-detail",
        args=[environment.api_key, identity.id, feature_state.id],
    )

    # When
    admin_client_new.delete(url)

    # Then
    assert (
        AuditLog.objects.filter(
            log=IDENTITY_FEATURE_STATE_DELETED_MESSAGE
            % (
                feature.name,
                identity.identifier,
            )
        ).count()
        == 1
    )


def test_when_add_tags_from_different_project_on_feature_create_then_failed(
    project: Project,
    admin_client_new: APIClient,
    organisation: Organisation,
) -> None:
    # Given
    project2 = Project.objects.create(name="Test project2", organisation=organisation)
    tag_other_project = Tag.objects.create(
        label="Wrong Tag",
        color="#fffff",
        description="Test Tag description",
        project=project2,
    )
    feature_name = "test feature"
    data = {
        "name": feature_name,
        "project": project.id,
        "initial_value": "test",
        "tags": [tag_other_project.id],
    }
    url = reverse("api-v1:projects:project-features-list", args=[project.id])

    # When
    response = admin_client_new.post(
        url,
        data=json.dumps(data),
        content_type="application/json",
    )

    # Then
    assert response.status_code == status.HTTP_400_BAD_REQUEST

    # Check that no features were created successfully.
    assert Feature.objects.filter(name=feature_name, project=project.id).count() == 0


def test_when_add_tags_on_feature_update_then_success(
    project: Project,
    feature: Feature,
    tag_one: Tag,
    admin_client_new: APIClient,
) -> None:
    # Given
    data = {
        "name": feature.name,
        "project": project.id,
        "tags": [tag_one.id],
    }

    url = reverse(
        "api-v1:projects:project-features-detail", args=[project.id, feature.id]
    )

    # When
    response = admin_client_new.put(
        url,
        data=json.dumps(data),
        content_type="application/json",
    )

    # Then
    assert response.status_code == status.HTTP_200_OK

    # check feature was created successfully
    check_feature = Feature.objects.filter(
        name=feature.name, project=project.id
    ).first()

    # check tags added
    assert check_feature.tags.count() == 1


def test_when_add_tags_from_different_project_on_feature_update_then_failed(
    feature: Feature,
    project: Project,
    admin_client_new: APIClient,
    organisation: Organisation,
) -> None:
    # Given
    project2 = Project.objects.create(name="Test project2", organisation=organisation)
    tag_other_project = Tag.objects.create(
        label="Wrong Tag",
        color="#fffff",
        description="Test Tag description",
        project=project2,
    )

    data = {
        "name": feature.name,
        "project": project.id,
        "tags": [tag_other_project.id],
    }
    url = reverse(
        "api-v1:projects:project-features-detail", args=[project.id, feature.id]
    )

    # When
    response = admin_client_new.put(
        url,
        data=json.dumps(data),
        content_type="application/json",
    )

    # Then
    assert response.status_code == status.HTTP_400_BAD_REQUEST

    # check feature was created successfully
    check_feature = Feature.objects.filter(
        name=feature.name, project=project.id
    ).first()

    # check tags not added
    assert check_feature.tags.count() == 0


def test_list_features_is_archived_filter(
    feature: Feature,
    project: Project,
    admin_client_new: APIClient,
    organisation: Organisation,
) -> None:
    # Given
    archived_feature = Feature.objects.create(
        name="archived_feature", project=project, is_archived=True
    )
    base_url = reverse("api-v1:projects:project-features-list", args=[project.id])

    # First test the filter set to true.
    url = f"{base_url}?is_archived=true"

    # When
    response = admin_client_new.get(url)

    # Then
    assert len(response.json()["results"]) == 1
    assert response.json()["results"][0]["id"] == archived_feature.id

    # Finally test the filter set to false.
    url = f"{base_url}?is_archived=false"
    response = admin_client_new.get(url)
    assert len(response.json()["results"]) == 1
    assert response.json()["results"][0]["id"] == feature.id


def test_put_feature_does_not_update_feature_states(
    feature: Feature,
    project: Project,
    admin_client_new: APIClient,
    organisation: Organisation,
) -> None:
    # Given
    feature.default_enabled = False
    feature.save()

    url = reverse(
        "api-v1:projects:project-features-detail",
        args=[project.id, feature.id],
    )
    data = model_to_dict(feature)
    data["default_enabled"] = True

    # When
    response = admin_client_new.put(
        url, data=json.dumps(data), content_type="application/json"
    )

    # Then
    assert response.status_code == status.HTTP_200_OK
    assert all(fs.enabled is False for fs in feature.feature_states.all())


@mock.patch("features.views.get_multiple_event_list_for_feature")
def test_get_project_features_influx_data(
    mock_get_event_list: mock.MagicMock,
    feature: Feature,
    project: Project,
    environment: Environment,
    admin_client_new: APIClient,
) -> None:
    # Given
    base_url = reverse(
        "api-v1:projects:project-features-get-influx-data",
        args=[project.id, feature.id],
    )
    url = f"{base_url}?environment_id={environment.id}"

    mock_get_event_list.return_value = [
        {
            feature.name: 1,
            "datetime": datetime(2021, 2, 26, 12, 0, 0, tzinfo=pytz.UTC),
        }
    ]

    # When
    response = admin_client_new.get(url)

    # Then
    assert response.status_code == status.HTTP_200_OK
    mock_get_event_list.assert_called_once_with(
        feature_name=feature.name,
        environment_id=str(environment.id),  # provided as a GET param
        period="24h",  # this is the default but can be provided as a GET param
        aggregate_every="24h",  # this is the default but can be provided as a GET param
    )


def test_regular_user_cannot_create_mv_options_when_creating_feature(
    staff_client: APIClient,
    with_project_permissions: WithProjectPermissionsCallable,
    project: Project,
) -> None:
    # Given
    with_project_permissions([VIEW_PROJECT, CREATE_FEATURE])
    data = {
        "name": "test_feature",
        "default_enabled": True,
        "multivariate_options": [{"type": "unicode", "string_value": "test-value"}],
    }
    url = reverse("api-v1:projects:project-features-list", args=[project.id])

    # When
    response = staff_client.post(
        url, data=json.dumps(data), content_type="application/json"
    )

    # Then
    assert response.status_code == status.HTTP_403_FORBIDDEN
    detail = "User must be project admin to modify / create MV options."
    assert response.json()["detail"] == detail


def test_regular_user_cannot_create_mv_options_when_updating_feature(
    staff_client: APIClient,
    with_project_permissions: WithProjectPermissionsCallable,
    project: Project,
    feature: Feature,
) -> None:
    # Given
    with_project_permissions([VIEW_PROJECT, CREATE_FEATURE])

    feature.default_enabled = True
    feature.save()

    data = {
        "name": feature.name,
        "default_enabled": feature.default_enabled,
        "multivariate_options": [{"type": "unicode", "string_value": "test-value"}],
    }
    url = reverse("api-v1:projects:project-features-list", args=[project.id])

    # When
    response = staff_client.post(
        url, data=json.dumps(data), content_type="application/json"
    )

    # Then
    assert response.status_code == status.HTTP_403_FORBIDDEN
    detail = "User must be project admin to modify / create MV options."
    assert response.json()["detail"] == detail


def test_regular_user_can_update_feature_description(
    staff_client: APIClient,
    with_project_permissions: WithProjectPermissionsCallable,
    project: Project,
    feature: Feature,
) -> None:
    # Given
    with_project_permissions([VIEW_PROJECT, CREATE_FEATURE])
    feature.default_enabled = True
    feature.save()
    new_description = "a new description"
    data = {
        "name": feature.name,
        "default_enabled": feature.default_enabled,
        "description": new_description,
    }

    url = reverse(
        "api-v1:projects:project-features-detail",
        args=[project.id, feature.id],
    )

    # When
    response = staff_client.put(
        url, data=json.dumps(data), content_type="application/json"
    )

    # Then
    assert response.status_code == status.HTTP_200_OK

    feature.refresh_from_db()
    assert feature.description == new_description


@mock.patch("environments.models.environment_wrapper")
def test_create_feature_only_triggers_write_to_dynamodb_once_per_environment(
    mock_dynamo_environment_wrapper: mock.MagicMock,
    project: Project,
    admin_client_new: APIClient,
    environment: Environment,
) -> None:
    # Given
    project.enable_dynamo_db = True
    project.save()

    url = reverse("api-v1:projects:project-features-list", args=[project.id])
    data = {"name": "Test feature flag", "type": "FLAG", "project": project.id}

    mock_dynamo_environment_wrapper.is_enabled = True
    mock_dynamo_environment_wrapper.reset_mock()

    # When
    admin_client_new.post(url, data=data)

    # Then
    mock_dynamo_environment_wrapper.write_environments.assert_called_once()


def test_get_flags_for_environment_response(
    api_client: APIClient,
    environment: Environment,
    project: Project,
    identity: Identity,
) -> None:
    # Given
    url = reverse("api-v1:flags")
    api_client.credentials(HTTP_X_ENVIRONMENT_KEY=environment.api_key)
    environment_fs_value = "environment"
    feature = Feature.objects.create(
        name="Test feature",
        project=project,
        initial_value=environment_fs_value,
    )

    segment = Segment.objects.create(name="Test segment", project=project)
    feature_segment = FeatureSegment.objects.create(
        segment=segment,
        feature=feature,
        environment=environment,
    )

    FeatureState.objects.create(
        feature=feature,
        feature_segment=feature_segment,
        environment=environment,
    )
    FeatureState.objects.create(
        identity=identity, environment=environment, feature=feature
    )

    # When
    response = api_client.get(url)

    # Then
    assert response.status_code == status.HTTP_200_OK

    # We only get a single flag back and that is the environment default
    response_json = response.json()
    assert len(response_json) == 1
    assert response_json[0]["feature"]["id"] == feature.id
    assert response_json[0]["feature_state_value"] == environment_fs_value

    # Check that headers set the refreshed last_updated_at.
    environment.refresh_from_db()
    assert response.headers[FLAGSMITH_UPDATED_AT_HEADER] == str(
        environment.updated_at.timestamp()
    )


@pytest.mark.parametrize(
    "environment_value, project_value, disabled_flag_returned",
    (
        (True, True, False),
        (True, False, False),
        (False, True, True),
        (False, False, True),
        (None, True, False),
        (None, False, True),
    ),
)
def test_get_flags_hide_disabled_flags(
    environment_value: bool | None,
    project_value: bool,
    disabled_flag_returned: bool,
    project: Project,
    environment: Environment,
    api_client: APIClient,
) -> None:
    # Given
    project.hide_disabled_flags = project_value
    project.save()

    environment.hide_disabled_flags = environment_value
    environment.save()

    Feature.objects.create(name="disabled_flag", project=project, default_enabled=False)
    Feature.objects.create(name="enabled_flag", project=project, default_enabled=True)

    url = reverse("api-v1:flags")

    # When
    api_client.credentials(HTTP_X_ENVIRONMENT_KEY=environment.api_key)
    response = api_client.get(url)

    # Then
    assert response.status_code == status.HTTP_200_OK
    assert len(response.json()) == (2 if disabled_flag_returned else 1)


def test_get_flags_hide_sensitive_data(
    api_client: APIClient,
    environment: Environment,
    feature: Feature,
) -> None:
    # Given
    environment.hide_sensitive_data = True
    environment.save()

    url = reverse("api-v1:flags")

    # When
    api_client.credentials(HTTP_X_ENVIRONMENT_KEY=environment.api_key)
    response = api_client.get(url)
    feature_sensitive_fields = [
        "created_date",
        "description",
        "initial_value",
        "default_enabled",
    ]
    fs_sensitive_fields = ["id", "environment", "identity", "feature_segment"]

    # Then
    assert response.status_code == status.HTTP_200_OK
    # Check that the sensitive fields are None
    for flag in response.json():
        for field in fs_sensitive_fields:
            assert flag[field] is None

        for field in feature_sensitive_fields:
            assert flag["feature"][field] is None


def test_get_flags__server_key_only_feature__return_expected(
    api_client: APIClient,
    environment: Environment,
    feature: Feature,
) -> None:
    # Given
    feature.is_server_key_only = True
    feature.save()

    url = reverse("api-v1:flags")

    # When
    api_client.credentials(HTTP_X_ENVIRONMENT_KEY=environment.api_key)
    response = api_client.get(url)

    # Then
    assert response.status_code == status.HTTP_200_OK
    assert not response.json()


def test_get_flags__server_key_only_feature__server_key_auth__return_expected(
    api_client: APIClient,
    environment_api_key: EnvironmentAPIKey,
    feature: Feature,
) -> None:
    # Given
    feature.is_server_key_only = True
    feature.save()

    url = reverse("api-v1:flags")

    # When
    api_client.credentials(HTTP_X_ENVIRONMENT_KEY=environment_api_key.key)
    response = api_client.get(url)

    # Then
    assert response.status_code == status.HTTP_200_OK
    assert response.json()


def test_get_feature_states_by_uuid(
    admin_client_new: APIClient,
    environment: Environment,
    feature: Feature,
    feature_state: FeatureState,
) -> None:
    # Given
    url = reverse(
        "api-v1:features:get-feature-state-by-uuid", args=[feature_state.uuid]
    )

    # When
    response = admin_client_new.get(url)

    # Then
    assert response.status_code == status.HTTP_200_OK

    response_json = response.json()
    assert response_json["uuid"] == str(feature_state.uuid)


def test_deleted_features_are_not_listed(
    admin_client_new: APIClient,
    project: Project,
    environment: Environment,
    feature: Feature,
) -> None:
    # Given
    url = reverse("api-v1:projects:project-features-list", args=[project.id])
    feature.delete()

    # When
    response = admin_client_new.get(url)

    # Then
    assert response.status_code == status.HTTP_200_OK
    assert response.json()["count"] == 0


def test_get_feature_evaluation_data(
    project: Project,
    feature: Feature,
    environment: Environment,
    mocker: MockerFixture,
    admin_client_new: APIClient,
) -> None:
    # Given
    base_url = reverse(
        "api-v1:projects:project-features-get-evaluation-data",
        args=[project.id, feature.id],
    )
    url = f"{base_url}?environment_id={environment.id}"
    mocked_get_feature_evaluation_data = mocker.patch(
        "features.views.get_feature_evaluation_data", autospec=True
    )
    mocked_get_feature_evaluation_data.return_value = [
        FeatureEvaluationData(count=10, day=date.today()),
        FeatureEvaluationData(count=10, day=date.today() - timedelta(days=1)),
    ]
    # When
    response = admin_client_new.get(url)

    # Then
    assert response.status_code == status.HTTP_200_OK
    assert len(response.json()) == 2
    assert response.json()[0] == {"day": str(date.today()), "count": 10}
    assert response.json()[1] == {
        "day": str(date.today() - timedelta(days=1)),
        "count": 10,
    }
    mocked_get_feature_evaluation_data.assert_called_with(
        feature=feature, period=30, environment_id=environment.id
    )


def test_create_segment_override_forbidden(
    feature: Feature,
    segment: Segment,
    environment: Environment,
    staff_user: FFAdminUser,
    staff_client: APIClient,
) -> None:
    # Given
    url = reverse(
        "api-v1:environments:create-segment-override",
        args=[environment.api_key, feature.id],
    )

    # When
    enabled = True
    string_value = "foo"
    data = {
        "feature_state_value": {"string_value": string_value},
        "enabled": enabled,
        "feature_segment": {"segment": segment.id},
    }

    # Staff client lacks permission to create segment.
    response = staff_client.post(
        url, data=json.dumps(data), content_type="application/json"
    )

    # Then
    assert response.status_code == 403
    assert response.data == {
        "detail": "You do not have permission to perform this action."
    }


def test_create_segment_override_staff(
    feature: Feature,
    segment: Segment,
    environment: Environment,
    staff_user: FFAdminUser,
    staff_client: APIClient,
) -> None:
    # Given
    url = reverse(
        "api-v1:environments:create-segment-override",
        args=[environment.api_key, feature.id],
    )

    # When
    enabled = True
    string_value = "foo"
    data = {
        "feature_state_value": {"string_value": string_value},
        "enabled": enabled,
        "feature_segment": {"segment": segment.id},
    }
    user_environment_permission = UserEnvironmentPermission.objects.create(
        user=staff_user, admin=False, environment=environment
    )
    user_environment_permission.permissions.add(MANAGE_SEGMENT_OVERRIDES)

    response = staff_client.post(
        url, data=json.dumps(data), content_type="application/json"
    )
    # Then
    assert response.status_code == 201
    assert response.data["feature_segment"]["segment"] == segment.id


def test_create_segment_override(
    admin_client_new: APIClient,
    feature: Feature,
    segment: Segment,
    environment: Environment,
) -> None:
    # Given
    url = reverse(
        "api-v1:environments:create-segment-override",
        args=[environment.api_key, feature.id],
    )

    enabled = True
    string_value = "foo"
    data = {
        "feature_state_value": {"string_value": string_value},
        "enabled": enabled,
        "feature_segment": {"segment": segment.id},
    }

    # When
    response = admin_client_new.post(
        url, data=json.dumps(data), content_type="application/json"
    )

    # Then
    assert response.status_code == status.HTTP_201_CREATED

    created_override = FeatureState.objects.filter(
        feature=feature, environment=environment, feature_segment__segment=segment
    ).first()
    assert created_override is not None
    assert created_override.enabled is enabled
    assert created_override.get_feature_state_value() == string_value


def test_get_flags_is_not_throttled_by_user_throttle(
    api_client: APIClient,
    environment: Environment,
    feature: Feature,
    settings: SettingsWrapper,
):
    # Given
    settings.REST_FRAMEWORK = {"DEFAULT_THROTTLE_RATES": {"user": "1/minute"}}
    api_client.credentials(HTTP_X_ENVIRONMENT_KEY=environment.api_key)

    url = reverse("api-v1:flags")

    # When
    for _ in range(10):
        response = api_client.get(url)

        # Then
        assert response.status_code == status.HTTP_200_OK


def test_list_feature_states_from_simple_view_set(
    environment: Environment,
    feature: Feature,
    admin_user: FFAdminUser,
    admin_client_new: APIClient,
    django_assert_num_queries: DjangoAssertNumQueries,
) -> None:
    # Given
    base_url = reverse("api-v1:features:featurestates-list")
    url = f"{base_url}?environment={environment.id}"

    # add another feature
    feature2 = Feature.objects.create(
        name="another_feature", project=environment.project
    )

    # and a new version for the same feature to check for N+1 issues
    v1_feature_state = FeatureState.objects.get(
        environment=environment, feature=feature2
    )
    v1_feature_state.clone(env=environment, version=2, live_from=timezone.now())

    # add another organisation with a project, environment and feature (which should be
    # excluded)
    another_organisation = Organisation.objects.create(name="another_organisation")
    admin_user.add_organisation(another_organisation)
    another_project = Project.objects.create(
        name="another_project", organisation=another_organisation
    )
    Environment.objects.create(name="another_environment", project=another_project)
    Feature.objects.create(project=another_project, name="another_projects_feature")
    UserProjectPermission.objects.create(
        user=admin_user, project=another_project, admin=True
    )

    # add another feature with multivariate options
    mv_feature = Feature.objects.create(
        name="mv_feature", project=environment.project, type=MULTIVARIATE
    )
    MultivariateFeatureOption.objects.create(
        feature=mv_feature,
        default_percentage_allocation=10,
        type="unicode",
        string_value="foo",
    )

    # When
    with django_assert_num_queries(9):
        response = admin_client_new.get(url)

    # Then
    assert response.status_code == status.HTTP_200_OK

    response_json = response.json()
    assert response_json["count"] == 3


def test_list_feature_states_nested_environment_view_set(
    environment: Environment,
    project: Project,
    feature: Feature,
    admin_client_new: APIClient,
    django_assert_num_queries: DjangoAssertNumQueries,
) -> None:
    # Given
    base_url = reverse(
        "api-v1:environments:environment-featurestates-list",
        args=[environment.api_key],
    )

    # Add an MV feature
    mv_feature = Feature.objects.create(
        name="mv_feature", project=project, type=MULTIVARIATE
    )
    MultivariateFeatureOption.objects.create(
        feature=mv_feature,
        default_percentage_allocation=10,
        type="unicode",
        string_value="foo",
    )

    # Add another feature
    second_feature = Feature.objects.create(name="another_feature", project=project)

    # create some new versions to test N+1 issues
    v1_feature_state = FeatureState.objects.get(
        feature=second_feature, environment=environment
    )
    v2_feature_state = v1_feature_state.clone(
        env=environment, version=2, live_from=timezone.now()
    )
    v2_feature_state.clone(env=environment, version=3, live_from=timezone.now())

    # When
    with django_assert_num_queries(8):
        response = admin_client_new.get(base_url)

    # Then
    assert response.status_code == status.HTTP_200_OK

    response_json = response.json()
    assert response_json["count"] == 3


def test_environment_feature_states_filter_using_feature_name(
    environment: Environment,
    project: Project,
    feature: Feature,
    admin_client_new: APIClient,
) -> None:
    # Given
    Feature.objects.create(name="another_feature", project=project)
    base_url = reverse(
        "api-v1:environments:environment-featurestates-list",
        args=[environment.api_key],
    )
    url = f"{base_url}?feature_name={feature.name}"

    # When
    response = admin_client_new.get(url)

    # Then
    assert response.status_code == status.HTTP_200_OK
    assert response.json()["count"] == 1
    assert response.json()["results"][0]["feature"] == feature.id


def test_environment_feature_states_filter_to_show_identity_override_only(
    environment: Environment,
    feature: Feature,
    admin_client_new: APIClient,
) -> None:
    # Given
    FeatureState.objects.get(environment=environment, feature=feature)

    identifier = "test-identity"
    identity = Identity.objects.create(identifier=identifier, environment=environment)
    FeatureState.objects.create(
        environment=environment, feature=feature, identity=identity
    )

    base_url = reverse(
        "api-v1:environments:environment-featurestates-list",
        args=[environment.api_key],
    )
    url = base_url + "?anyIdentity&feature=" + str(feature.id)

    # When
    res = admin_client_new.get(url)

    # Then
    assert res.status_code == status.HTTP_200_OK
    assert len(res.json().get("results")) == 1
    assert res.json()["results"][0]["identity"]["identifier"] == identifier


def test_environment_feature_states_only_returns_latest_versions(
    environment: Environment,
    feature: Feature,
    admin_client_new: APIClient,
) -> None:
    # Given
    feature_state = FeatureState.objects.get(environment=environment, feature=feature)
    feature_state_v2 = feature_state.clone(
        env=environment, live_from=timezone.now(), version=2
    )

    url = reverse(
        "api-v1:environments:environment-featurestates-list",
        args=[environment.api_key],
    )

    # When
    response = admin_client_new.get(url)

    # Then
    assert response.status_code == status.HTTP_200_OK

    response_json = response.json()
    assert len(response_json["results"]) == 1
    assert response_json["results"][0]["id"] == feature_state_v2.id


def test_environment_feature_states_does_not_return_null_versions(
    environment: Environment,
    feature: Feature,
    admin_client_new: APIClient,
) -> None:
    # Given
    feature_state = FeatureState.objects.get(environment=environment, feature=feature)

    FeatureState.objects.create(environment=environment, feature=feature, version=None)

    url = reverse(
        "api-v1:environments:environment-featurestates-list",
        args=[environment.api_key],
    )

    # When
    response = admin_client_new.get(url)

    # Then
    assert response.status_code == status.HTTP_200_OK

    response_json = response.json()
    assert len(response_json["results"]) == 1
    assert response_json["results"][0]["id"] == feature_state.id

    # Feature tests


def test_create_feature_default_is_archived_is_false(
    admin_client_new: APIClient, project: Project
) -> None:
    # Given
    data = {
        "name": "test feature",
    }
    url = reverse("api-v1:projects:project-features-list", args=[project.id])

    # When
    response = admin_client_new.post(
        url, data=json.dumps(data), content_type="application/json"
    ).json()

    # Then
    assert response["is_archived"] is False


def test_update_feature_is_archived(
    admin_client_new: APIClient,
    project: Project,
    feature: Feature,
) -> None:
    # Given
    feature = Feature.objects.create(name="test feature", project=project)
    url = reverse(
        "api-v1:projects:project-features-detail",
        args=[project.id, feature.id],
    )
    data = {"name": "test feature", "is_archived": True}

    # When
    response = admin_client_new.put(url, data=data).json()

    # Then
    assert response["is_archived"] is True


def test_should_create_feature_states_when_feature_created(
    admin_client_new: APIClient,
    project: Project,
    environment: Environment,
) -> None:
    # Given - set up data
    environment_2 = Environment.objects.create(
        name="Test environment 2", project=project
    )
    default_value = "This is a value"
    data = {
        "name": "test feature",
        "initial_value": default_value,
        "project": project.id,
    }
    url = reverse("api-v1:projects:project-features-list", args=[project.id])

    # When
    response = admin_client_new.post(
        url, data=json.dumps(data), content_type="application/json"
    )

    # Then
    assert response.status_code == status.HTTP_201_CREATED
    # check feature was created successfully
    assert Feature.objects.filter(name="test feature", project=project.id).count() == 1

    # check feature was added to environment
    assert FeatureState.objects.filter(environment=environment).count() == 1
    assert FeatureState.objects.filter(environment=environment_2).count() == 1

    # check that value was correctly added to feature state
    feature_state = FeatureState.objects.filter(environment=environment).first()
    assert feature_state.get_feature_state_value() == default_value


@pytest.mark.parametrize("default_value", [(12), (True), ("test")])
def test_should_create_feature_states_with_value_when_feature_created(
    admin_client_new: APIClient,
    project: Project,
    environment: Environment,
    default_value: int | bool | str,
) -> None:
    # Given
    url = reverse("api-v1:projects:project-features-list", args=[project.id])
    data = {
        "name": "test feature",
        "initial_value": default_value,
        "project": project.id,
    }

    # When
    response = admin_client_new.post(
        url, data=json.dumps(data), content_type="application/json"
    )

    # Then
    assert response.status_code == status.HTTP_201_CREATED
    # check feature was created successfully
    assert Feature.objects.filter(name="test feature", project=project.id).count() == 1

    # check feature was added to environment
    assert FeatureState.objects.filter(environment=environment).count() == 1

    # check that value was correctly added to feature state
    feature_state = FeatureState.objects.filter(environment=environment).first()
    assert feature_state.get_feature_state_value() == default_value


def test_should_delete_feature_states_when_feature_deleted(
    admin_client_new: APIClient,
    project: Project,
    feature: Feature,
    environment: Environment,
) -> None:
    # Given
    url = reverse(
        "api-v1:projects:project-features-detail",
        args=[project.id, feature.id],
    )

    # When
    response = admin_client_new.delete(url)

    # Then
    assert response.status_code == status.HTTP_204_NO_CONTENT
    # check feature was deleted successfully
    assert Feature.objects.filter(name="test feature", project=project.id).count() == 0

    # check feature was removed from all environments
    assert (
        FeatureState.objects.filter(environment=environment, feature=feature).count()
        == 0
    )
    assert (
        FeatureState.objects.filter(environment=environment, feature=feature).count()
        == 0
    )


def test_create_feature_returns_201_if_name_matches_regex(
    admin_client_new: APIClient, project: Project
) -> None:
    # Given
    project.feature_name_regex = "^[a-z_]{18}$"
    project.save()

    # feature name that has 18 characters
    feature_name = "valid_feature_name"

    url = reverse("api-v1:projects:project-features-list", args=[project.id])
    data = {"name": feature_name, "type": "FLAG", "project": project.id}

    # When
    response = admin_client_new.post(url, data=data)
    assert response.status_code == status.HTTP_201_CREATED


def test_create_feature_returns_400_if_name_does_not_matches_regex(
    admin_client_new: APIClient, project: Project
) -> None:
    # Given
    project.feature_name_regex = "^[a-z]{18}$"
    project.save()

    # feature name longer than 18 characters
    feature_name = "not_a_valid_feature_name"

    url = reverse("api-v1:projects:project-features-list", args=[project.id])
    data = {"name": feature_name, "type": "FLAG", "project": project.id}

    # When
    response = admin_client_new.post(url, data=data)
    assert response.status_code == status.HTTP_400_BAD_REQUEST
    assert (
        response.json()["name"][0]
        == f"Feature name must match regex: {project.feature_name_regex}"
    )


def test_audit_log_created_when_feature_created(
    admin_client_new: APIClient,
    project: Project,
    environment: Environment,
) -> None:
    # Given
    url = reverse("api-v1:projects:project-features-list", args=[project.id])
    data = {"name": "Test feature flag", "type": "FLAG", "project": project.id}

    # When
    response = admin_client_new.post(url, data=data)
    feature_id = response.json()["id"]

    # Then
    # Audit log exists for the feature
    assert (
        AuditLog.objects.filter(
            related_object_type=RelatedObjectType.FEATURE.name,
            related_object_id=feature_id,
        ).count()
        == 1
    )
    # and Audit log exists for every environment
    assert AuditLog.objects.filter(
        related_object_type=RelatedObjectType.FEATURE_STATE.name,
        project=project,
        environment__in=project.environments.all(),
    ).count() == len(project.environments.all())


def test_audit_log_created_when_feature_updated(
    admin_client_new: APIClient, project: Project, feature: Feature
) -> None:
    # Given
    url = reverse(
        "api-v1:projects:project-features-detail",
        args=[project.id, feature.id],
    )
    data = {
        "name": "Test Feature updated",
        "type": "FLAG",
        "project": project.id,
    }

    # When
    admin_client_new.put(url, data=data)

    # Then
    assert (
        AuditLog.objects.filter(
            related_object_type=RelatedObjectType.FEATURE.name
        ).count()
        == 1
    )


def test_audit_logs_created_when_feature_deleted(
    admin_client_new: APIClient,
    project: Project,
    feature: Feature,
) -> None:
    # Given
    url = reverse(
        "api-v1:projects:project-features-detail",
        args=[project.id, feature.id],
    )
    feature_states_ids = list(feature.feature_states.values_list("id", flat=True))

    # When
    admin_client_new.delete(url)

    # Then
    # Audit log exists for the feature
    assert AuditLog.objects.get(
        related_object_type=RelatedObjectType.FEATURE.name,
        related_object_id=feature.id,
        log=FEATURE_DELETED_MESSAGE % feature.name,
    )
    # and audit logs exists for all feature states for that feature
    assert AuditLog.objects.filter(
        related_object_type=RelatedObjectType.FEATURE_STATE.name,
        related_object_id__in=feature_states_ids,
        log=FEATURE_DELETED_MESSAGE % feature.name,
    ).count() == len(feature_states_ids)


def test_should_create_tags_when_feature_created(
    admin_client_new: APIClient,
    project: Project,
    tag_one: Tag,
    tag_two: Tag,
) -> None:
    # Given - set up data
    default_value = "Test"
    feature_name = "Test feature"
    data = {
        "name": feature_name,
        "project": project.id,
        "initial_value": default_value,
        "tags": [tag_one.id, tag_two.id],
    }

    url = reverse("api-v1:projects:project-features-list", args=[project.id])

    # When
    response = admin_client_new.post(
        url,
        data=json.dumps(data),
        content_type="application/json",
    )

    # Then
    assert response.status_code == status.HTTP_201_CREATED

    # check feature was created successfully
    feature = Feature.objects.filter(name=feature_name, project=project.id).first()

    # check feature is tagged
    assert feature.tags.count() == 2
    assert list(feature.tags.all()) == [tag_one, tag_two]


def test_add_owners_fails_if_user_not_found(
    admin_client_new: APIClient, project: Project
) -> None:
    # Given
    feature = Feature.objects.create(name="Test Feature", project=project)

    # Users have no association to the project or organisation.
    user_1 = FFAdminUser.objects.create_user(email="user1@mail.com")
    user_2 = FFAdminUser.objects.create_user(email="user2@mail.com")
    url = reverse(
        "api-v1:projects:project-features-add-owners",
        args=[project.id, feature.id],
    )
    data = {"user_ids": [user_1.id, user_2.id]}

    # When
    response = admin_client_new.post(
        url, data=json.dumps(data), content_type="application/json"
    )
    # Then
    assert response.status_code == status.HTTP_400_BAD_REQUEST
    assert response.data == ["Some users not found"]
    assert feature.owners.filter(id__in=[user_1.id, user_2.id]).count() == 0


def test_add_owners_adds_owner(
    staff_user: FFAdminUser,
    admin_user: FFAdminUser,
    admin_client_new: APIClient,
    project: Project,
) -> None:
    # Given
    feature = Feature.objects.create(name="Test Feature", project=project)
    UserProjectPermission.objects.create(
        user=staff_user, project=project
    ).add_permission(VIEW_PROJECT)

    url = reverse(
        "api-v1:projects:project-features-add-owners",
        args=[project.id, feature.id],
    )
    data = {"user_ids": [staff_user.id, admin_user.id]}

    # When
    response = admin_client_new.post(
        url, data=json.dumps(data), content_type="application/json"
    )

    json_response = response.json()
    # Then
    assert len(json_response["owners"]) == 2
    assert json_response["owners"][0] == {
        "id": staff_user.id,
        "email": staff_user.email,
        "first_name": staff_user.first_name,
        "last_name": staff_user.last_name,
        "last_login": None,
    }
    assert json_response["owners"][1] == {
        "id": admin_user.id,
        "email": admin_user.email,
        "first_name": admin_user.first_name,
        "last_name": admin_user.last_name,
        "last_login": None,
    }


def test_add_group_owners_adds_group_owner(
    admin_client_new: APIClient,
    project: Project,
) -> None:
    # Given
    feature = Feature.objects.create(name="Test Feature", project=project)
    user_1 = FFAdminUser.objects.create_user(email="user1@mail.com")
    organisation = project.organisation
    group_1 = UserPermissionGroup.objects.create(
        name="Test Group", organisation=organisation
    )
    group_2 = UserPermissionGroup.objects.create(
        name="Second Group", organisation=organisation
    )
    user_1.add_organisation(organisation, OrganisationRole.ADMIN)
    group_1.users.add(user_1)
    group_2.users.add(user_1)

    url = reverse(
        "api-v1:projects:project-features-add-group-owners",
        args=[project.id, feature.id],
    )

    data = {"group_ids": [group_1.id, group_2.id]}

    # When
    json_response = admin_client_new.post(
        url, data=json.dumps(data), content_type="application/json"
    ).json()

    # Then
    assert len(json_response["group_owners"]) == 2
    assert json_response["group_owners"][0] == {
        "id": group_1.id,
        "name": group_1.name,
    }
    assert json_response["group_owners"][1] == {
        "id": group_2.id,
        "name": group_2.name,
    }


def test_remove_group_owners_removes_group_owner(
    admin_client_new: APIClient,
    project: Project,
) -> None:
    # Given
    feature = Feature.objects.create(name="Test Feature", project=project)
    user_1 = FFAdminUser.objects.create_user(email="user1@mail.com")
    organisation = project.organisation
    group_1 = UserPermissionGroup.objects.create(
        name="To be removed group", organisation=organisation
    )
    group_2 = UserPermissionGroup.objects.create(
        name="To be kept group", organisation=organisation
    )
    user_1.add_organisation(organisation, OrganisationRole.ADMIN)
    group_1.users.add(user_1)
    group_2.users.add(user_1)

    feature.group_owners.add(group_1.id, group_2.id)

    url = reverse(
        "api-v1:projects:project-features-remove-group-owners",
        args=[project.id, feature.id],
    )

    # Note that only group_1 is set to be removed.
    data = {"group_ids": [group_1.id]}

    # When
    json_response = admin_client_new.post(
        url, data=json.dumps(data), content_type="application/json"
    ).json()

    # Then
    assert len(json_response["group_owners"]) == 1
    assert json_response["group_owners"][0] == {
        "id": group_2.id,
        "name": group_2.name,
    }


def test_remove_group_owners_when_nonexistent(
    admin_client_new: APIClient,
    project: Project,
) -> None:
    # Given
    feature = Feature.objects.create(name="Test Feature", project=project)
    user_1 = FFAdminUser.objects.create_user(email="user1@mail.com")
    organisation = project.organisation
    group_1 = UserPermissionGroup.objects.create(
        name="To be removed group", organisation=organisation
    )
    user_1.add_organisation(organisation, OrganisationRole.ADMIN)
    group_1.users.add(user_1)

    assert feature.group_owners.count() == 0

    url = reverse(
        "api-v1:projects:project-features-remove-group-owners",
        args=[project.id, feature.id],
    )

    # Note that group_1 is not present, but it should work
    # anyway since there may have been a double request or two
    # users working at the same time.
    data = {"group_ids": [group_1.id]}

    # When
    json_response = admin_client_new.post(
        url, data=json.dumps(data), content_type="application/json"
    ).json()

    # Then
    assert len(json_response["group_owners"]) == 0


def test_add_group_owners_with_wrong_org_group(
    admin_client_new: APIClient,
    project: Project,
) -> None:
    # Given
    feature = Feature.objects.create(name="Test Feature", project=project)
    user_1 = FFAdminUser.objects.create_user(email="user1@mail.com")
    user_2 = FFAdminUser.objects.create_user(email="user2@mail.com")
    organisation = project.organisation
    other_organisation = Organisation.objects.create(name="Orgy")

    group_1 = UserPermissionGroup.objects.create(
        name="Valid Group", organisation=organisation
    )
    group_2 = UserPermissionGroup.objects.create(
        name="Invalid Group", organisation=other_organisation
    )
    user_1.add_organisation(organisation, OrganisationRole.ADMIN)
    user_2.add_organisation(other_organisation, OrganisationRole.ADMIN)
    group_1.users.add(user_1)
    group_2.users.add(user_2)

    url = reverse(
        "api-v1:projects:project-features-add-group-owners",
        args=[project.id, feature.id],
    )

    data = {"group_ids": [group_1.id, group_2.id]}

    # When
    response = admin_client_new.post(
        url, data=json.dumps(data), content_type="application/json"
    )

    # Then
    assert response.status_code == 400
    response.json() == {"non_field_errors": ["Some groups not found"]}


def test_list_features_return_tags(
    admin_client_new: APIClient,
    project: Project,
    feature: Feature,
) -> None:
    # Given
    Feature.objects.create(name="test_feature", project=project)
    url = reverse("api-v1:projects:project-features-list", args=[project.id])

    # When
    response = admin_client_new.get(url)

    # Then
    assert response.status_code == status.HTTP_200_OK

    response_json = response.json()

    feature = response_json["results"][0]
    assert "tags" in feature


def test_list_features_group_owners(
    staff_client: APIClient,
    project: Project,
    feature: Feature,
    with_project_permissions: WithProjectPermissionsCallable,
) -> None:
    # Given
    with_project_permissions([VIEW_PROJECT])
    feature = Feature.objects.create(name="test_feature", project=project)
    organisation = project.organisation
    group_1 = UserPermissionGroup.objects.create(
        name="Test Group", organisation=organisation
    )
    group_2 = UserPermissionGroup.objects.create(
        name="Second Group", organisation=organisation
    )
    feature.group_owners.add(group_1.id, group_2.id)

    url = reverse("api-v1:projects:project-features-list", args=[project.id])

    # When
    response = staff_client.get(url)

    # Then
    assert response.status_code == status.HTTP_200_OK

    response_json = response.json()

    feature = response_json["results"][1]
    assert feature["group_owners"][0] == {
        "id": group_1.id,
        "name": group_1.name,
    }
    assert feature["group_owners"][1] == {
        "id": group_2.id,
        "name": group_2.name,
    }


def test_project_admin_can_create_mv_options_when_creating_feature(
    admin_client_new: APIClient,
    project: Project,
) -> None:
    # Given
    data = {
        "name": "test_feature",
        "default_enabled": True,
        "multivariate_options": [{"type": "unicode", "string_value": "test-value"}],
    }
    url = reverse("api-v1:projects:project-features-list", args=[project.id])

    # When
    response = admin_client_new.post(
        url, data=json.dumps(data), content_type="application/json"
    )

    # Then
    assert response.status_code == status.HTTP_201_CREATED

    response_json = response.json()
    assert len(response_json["multivariate_options"]) == 1


def test_get_feature_by_uuid(
    admin_client_new: APIClient,
    project: Project,
    feature: Feature,
) -> None:
    # Given
    url = reverse("api-v1:features:get-feature-by-uuid", args=[feature.uuid])

    # When
    response = admin_client_new.get(url)

    # Then
    assert response.status_code == status.HTTP_200_OK
    assert response.json()["id"] == feature.id
    assert response.json()["uuid"] == str(feature.uuid)


def test_get_feature_by_uuid_returns_404_if_feature_does_not_exists(
    admin_client_new: APIClient,
    project: Project,
) -> None:
    # Given
    url = reverse("api-v1:features:get-feature-by-uuid", args=[uuid.uuid4()])

    # When
    response = admin_client_new.get(url)

    # Then
    assert response.status_code == status.HTTP_404_NOT_FOUND


def test_update_feature_state_value_triggers_dynamo_rebuild(
    admin_client_new: APIClient,
    project: Project,
    environment: Environment,
    feature: Feature,
    feature_state: FeatureState,
    settings: SettingsWrapper,
    mocker: MockerFixture,
) -> None:
    # Given
    project.enable_dynamo_db = True
    project.save()

    url = reverse(
        "api-v1:environments:environment-featurestates-detail",
        args=[environment.api_key, feature_state.id],
    )
    mock_dynamo_environment_wrapper = mocker.patch(
        "environments.models.environment_wrapper"
    )

    # When
    response = admin_client_new.patch(
        url,
        data=json.dumps({"feature_state_value": "new value"}),
        content_type="application/json",
    )

    # Then
    assert response.status_code == 200
    mock_dynamo_environment_wrapper.write_environments.assert_called_once()


def test_create_segment_overrides_creates_correct_audit_log_messages(
    admin_client_new: APIClient,
    feature: Feature,
    segment: Segment,
    environment: Environment,
) -> None:
    # Given
    another_segment = Segment.objects.create(
        name="Another segment", project=segment.project
    )

    feature_segments_url = reverse("api-v1:features:feature-segment-list")
    feature_states_url = reverse("api-v1:features:featurestates-list")

    # When
    # we create 2 segment overrides for the feature
    for _segment in (segment, another_segment):
        feature_segment_response = admin_client_new.post(
            feature_segments_url,
            data={
                "feature": feature.id,
                "segment": _segment.id,
                "environment": environment.id,
            },
        )
        assert feature_segment_response.status_code == status.HTTP_201_CREATED
        feature_segment_id = feature_segment_response.json()["id"]
        feature_state_response = admin_client_new.post(
            feature_states_url,
            data={
                "feature": feature.id,
                "feature_segment": feature_segment_id,
                "environment": environment.id,
                "enabled": True,
            },
        )
        assert feature_state_response.status_code == status.HTTP_201_CREATED

    # Then
    assert AuditLog.objects.count() == 2
    assert (
        AuditLog.objects.filter(
            log=f"Flag state / Remote config value updated for feature "
            f"'{feature.name}' and segment '{segment.name}'"
        ).count()
        == 1
    )
    assert (
        AuditLog.objects.filter(
            log=f"Flag state / Remote config value updated for feature "
            f"'{feature.name}' and segment '{another_segment.name}'"
        ).count()
        == 1
    )


def test_list_features_provides_information_on_number_of_overrides(
    feature: Feature,
    segment: Segment,
    segment_featurestate: FeatureState,
    identity: Identity,
    identity_featurestate: FeatureState,
    project: Project,
    environment: Environment,
    admin_client_new: APIClient,
) -> None:
    # Given
    url = "%s?environment=%d" % (
        reverse("api-v1:projects:project-features-list", args=[project.id]),
        environment.id,
    )

    # When
    response = admin_client_new.get(url)

    # Then
    assert response.status_code == status.HTTP_200_OK

    response_json = response.json()
    assert response_json["count"] == 1
    assert response_json["results"][0]["num_segment_overrides"] == 1
    assert response_json["results"][0]["num_identity_overrides"] == 1


def test_list_features_provides_correct_information_on_number_of_overrides_based_on_version(
    feature: Feature,
    segment: Segment,
    project: Project,
    environment_v2_versioning: Environment,
    admin_client_new: APIClient,
    admin_user: FFAdminUser,
):
    # Given
    url = "%s?environment=%d" % (
        reverse("api-v1:projects:project-features-list", args=[project.id]),
        environment_v2_versioning.id,
    )

    # let's create a new version with a segment override
    version_2 = EnvironmentFeatureVersion.objects.create(
        environment=environment_v2_versioning, feature=feature
    )
    FeatureState.objects.create(
        feature=feature,
        environment=environment_v2_versioning,
        feature_segment=FeatureSegment.objects.create(
            feature=feature,
            environment=environment_v2_versioning,
            segment=segment,
        ),
        environment_feature_version=version_2,
    )
    version_2.publish(admin_user)

    # and now let's create a new version which removes the segment override
    version_3 = EnvironmentFeatureVersion.objects.create(
        environment=environment_v2_versioning, feature=feature
    )
    FeatureState.objects.filter(
        environment_feature_version=version_3,
        feature_segment__segment=segment,
    ).delete()
    version_3.publish(admin_user)

    # When
    response = admin_client_new.get(url)

    # Then
    assert response.status_code == status.HTTP_200_OK

    response_json = response.json()
    assert response_json["count"] == 1

    # The number of segment overrides in the latest version should be 0
    assert response_json["results"][0]["num_segment_overrides"] == 0


def test_list_features_provides_segment_overrides_for_dynamo_enabled_project(
    dynamo_enabled_project: Project,
    dynamo_enabled_project_environment_one: Environment,
    admin_client_new: APIClient,
) -> None:
    # Given
    feature = Feature.objects.create(
        name="test_feature", project=dynamo_enabled_project
    )
    segment = Segment.objects.create(
        name="test_segment", project=dynamo_enabled_project
    )
    feature_segment = FeatureSegment.objects.create(
        feature=feature,
        segment=segment,
        environment=dynamo_enabled_project_environment_one,
    )
    FeatureState.objects.create(
        feature=feature,
        environment=dynamo_enabled_project_environment_one,
        feature_segment=feature_segment,
    )
    url = "%s?environment=%d" % (
        reverse(
            "api-v1:projects:project-features-list", args=[dynamo_enabled_project.id]
        ),
        dynamo_enabled_project_environment_one.id,
    )

    # When
    response = admin_client_new.get(url)

    # Then
    assert response.status_code == status.HTTP_200_OK

    response_json = response.json()
    assert response_json["count"] == 1
    assert response_json["results"][0]["num_segment_overrides"] == 1
    assert response_json["results"][0]["num_identity_overrides"] is None


def test_create_segment_override_reaching_max_limit(
    admin_client_new: APIClient,
    feature: Feature,
    segment: Segment,
    project: Project,
    environment: Environment,
    settings: SettingsWrapper,
) -> None:
    # Given
    project.max_segment_overrides_allowed = 1
    project.save()

    url = reverse(
        "api-v1:environments:create-segment-override",
        args=[environment.api_key, feature.id],
    )

    data = {
        "feature_state_value": {"string_value": "value"},
        "enabled": True,
        "feature_segment": {"segment": segment.id},
    }

    # Now, crate the first override
    response = admin_client_new.post(
        url, data=json.dumps(data), content_type="application/json"
    )

    assert response.status_code == status.HTTP_201_CREATED

    # Then
    # Try to create another override
    response = admin_client_new.post(
        url, data=json.dumps(data), content_type="application/json"
    )
    assert response.status_code == status.HTTP_400_BAD_REQUEST
    assert (
        response.json()["environment"]
        == "The environment has reached the maximum allowed segments overrides limit."
    )
    assert environment.feature_segments.count() == 1


def test_create_feature_reaching_max_limit(
    admin_client_new: APIClient,
    project: Project,
    settings: SettingsWrapper,
) -> None:
    # Given
    project.max_features_allowed = 1
    project.save()

    url = reverse("api-v1:projects:project-features-list", args=[project.id])

    # Now, crate the first feature
    response = admin_client_new.post(
        url, data={"name": "test_feature", "project": project.id}
    )
    assert response.status_code == status.HTTP_201_CREATED

    # Then
    # Try to create another feature
    response = admin_client_new.post(
        url, data={"name": "second_feature", "project": project.id}
    )
    assert response.status_code == status.HTTP_400_BAD_REQUEST
    assert (
        response.json()["project"]
        == "The Project has reached the maximum allowed features limit."
    )


def test_create_segment_override_using_environment_viewset(
    admin_client_new: APIClient,
    environment: Environment,
    feature: Feature,
    feature_segment: FeatureSegment,
) -> None:
    # Given
    url = reverse(
        "api-v1:environments:environment-featurestates-list",
        args=[environment.api_key],
    )
    new_value = "new-value"
    data = {
        "feature_state_value": new_value,
        "enabled": False,
        "feature": feature.id,
        "environment": environment.id,
        "identity": None,
        "feature_segment": feature_segment.id,
    }

    # When
    response = admin_client_new.post(
        url, data=json.dumps(data), content_type="application/json"
    )

    # Then
    assert response.status_code == status.HTTP_201_CREATED
    response.json()["feature_state_value"] == new_value


def test_cannot_create_feature_state_for_feature_from_different_project(
    admin_client_new: APIClient,
    environment: Environment,
    project_two_feature: Feature,
    feature_segment: FeatureSegment,
    project_two: Project,
) -> None:
    # Given
    url = reverse(
        "api-v1:environments:environment-featurestates-list",
        args=[environment.api_key],
    )
    new_value = "new-value"
    data = {
        "feature_state_value": new_value,
        "enabled": False,
        "feature": project_two_feature.id,
        "environment": environment.id,
        "identity": None,
        "feature_segment": feature_segment.id,
    }

    # When
    response = admin_client_new.post(
        url, data=json.dumps(data), content_type="application/json"
    )

    # Then
    assert response.status_code == status.HTTP_400_BAD_REQUEST
    assert response.json()["feature"][0] == "Feature does not exist in project"


def test_create_feature_state_environment_is_read_only(
    admin_client_new: APIClient,
    environment: Environment,
    feature: Feature,
    feature_segment: FeatureSegment,
    environment_two: Environment,
) -> None:
    # Given
    url = reverse(
        "api-v1:environments:environment-featurestates-list",
        args=[environment.api_key],
    )
    new_value = "new-value"
    data = {
        "feature_state_value": new_value,
        "enabled": False,
        "feature": feature.id,
        "environment": environment_two.id,
        "feature_segment": feature_segment.id,
    }

    # When
    response = admin_client_new.post(
        url, data=json.dumps(data), content_type="application/json"
    )

    # Then
    assert response.status_code == status.HTTP_201_CREATED
    assert response.json()["environment"] == environment.id


def test_cannot_create_feature_state_of_feature_from_different_project(
    admin_client_new: APIClient,
    environment: Environment,
    project_two_feature: Feature,
    feature_segment: FeatureSegment,
) -> None:
    # Given
    url = reverse(
        "api-v1:environments:environment-featurestates-list",
        args=[environment.api_key],
    )
    new_value = "new-value"
    data = {
        "feature_state_value": new_value,
        "enabled": False,
        "feature": project_two_feature.id,
        "environment": environment.id,
        "identity": None,
        "feature_segment": feature_segment.id,
    }

    # When
    response = admin_client_new.post(
        url, data=json.dumps(data), content_type="application/json"
    )

    # Then
    assert response.status_code == status.HTTP_400_BAD_REQUEST
    assert response.json()["feature"][0] == "Feature does not exist in project"


def test_create_feature_state_environment_field_is_read_only(
    admin_client_new: APIClient,
    environment: Environment,
    feature: Feature,
    feature_segment: FeatureSegment,
    environment_two: Environment,
) -> None:
    # Given
    url = reverse(
        "api-v1:environments:environment-featurestates-list",
        args=[environment.api_key],
    )
    new_value = "new-value"
    data = {
        "feature_state_value": new_value,
        "enabled": False,
        "feature": feature.id,
        "environment": environment_two.id,
        "feature_segment": feature_segment.id,
    }

    # When
    response = admin_client_new.post(
        url, data=json.dumps(data), content_type="application/json"
    )

    # Then
    assert response.status_code == status.HTTP_201_CREATED
    assert response.json()["environment"] == environment.id


def test_cannot_update_environment_of_a_feature_state(
    admin_client_new: APIClient,
    environment: Environment,
    feature: Feature,
    feature_state: FeatureState,
    environment_two: Environment,
) -> None:
    # Given
    url = reverse(
        "api-v1:environments:environment-featurestates-detail",
        args=[environment.api_key, feature_state.id],
    )
    new_value = "new-value"
    data = {
        "id": feature_state.id,
        "feature_state_value": new_value,
        "enabled": False,
        "feature": feature.id,
        "environment": environment_two.id,
        "identity": None,
        "feature_segment": None,
    }

    # When
    response = admin_client_new.put(
        url, data=json.dumps(data), content_type="application/json"
    )

    # Then - it did not change the environment field on the feature state
    assert response.status_code == status.HTTP_400_BAD_REQUEST
    assert (
        response.json()["environment"][0]
        == "Cannot change the environment of a feature state"
    )


def test_cannot_update_feature_of_a_feature_state(
    admin_client_new: APIClient,
    environment: Environment,
    feature: Feature,
    feature_state: FeatureState,
    identity: Identity,
    project: Project,
) -> None:
    # Given
    another_feature = Feature.objects.create(
        name="another_feature", project=project, initial_value="initial_value"
    )
    url = reverse("api-v1:features:featurestates-detail", args=[feature_state.id])

    feature_state_value = "New value"
    data = {
        "enabled": True,
        "feature_state_value": {"type": "unicode", "string_value": feature_state_value},
        "environment": environment.id,
        "feature": another_feature.id,
    }

    # When
    response = admin_client_new.put(
        url, data=json.dumps(data), content_type="application/json"
    )

    # Then
    assert another_feature.feature_states.count() == 1
    assert response.status_code == status.HTTP_400_BAD_REQUEST
    assert (
        response.json()["feature"][0] == "Cannot change the feature of a feature state"
    )


@pytest.mark.parametrize(
    "client",
    [lazy_fixture("admin_master_api_key_client"), lazy_fixture("admin_client")],
)
def test_create_feature_without_required_metadata_returns_400(
    project: Project,
    client: APIClient,
    required_a_feature_metadata_field: MetadataModelField,
) -> None:
    # Given
    url = reverse("api-v1:projects:project-features-list", args=[project.id])
    description = "This is the description"
    data = {
        "name": "Test feature",
        "description": description,
    }

    # When
    response = client.post(url, data=json.dumps(data), content_type="application/json")

    # Then
    assert response.status_code == status.HTTP_400_BAD_REQUEST


@pytest.mark.parametrize(
    "client",
    [lazy_fixture("admin_master_api_key_client"), lazy_fixture("admin_client")],
)
def test_create_feature_with_optional_metadata_returns_201(
    project: Project,
    client: APIClient,
    optional_b_feature_metadata_field: MetadataModelField,
) -> None:
    # Given
    url = reverse("api-v1:projects:project-features-list", args=[project.id])
    description = "This is the description"
    field_value = 10
    data = {
        "name": "Test feature",
        "description": description,
        "metadata": [
            {
                "model_field": optional_b_feature_metadata_field.id,
                "field_value": field_value,
            },
        ],
    }

    # When
    response = client.post(url, data=json.dumps(data), content_type="application/json")

    # Then
    assert response.status_code == status.HTTP_201_CREATED
    assert (
        response.json()["metadata"][0]["model_field"]
        == optional_b_feature_metadata_field.id
    )
    assert response.json()["metadata"][0]["field_value"] == str(field_value)


@pytest.mark.parametrize(
    "client",
    [lazy_fixture("admin_master_api_key_client"), lazy_fixture("admin_client")],
)
def test_create_feature_with_required_metadata_returns_201(
    project: Project,
    client: APIClient,
    required_a_feature_metadata_field: MetadataModelField,
) -> None:
    # Given
    url = reverse("api-v1:projects:project-features-list", args=[project.id])
    description = "This is the description"
    field_value = 10
    data = {
        "name": "Test feature",
        "description": description,
        "metadata": [
            {
                "model_field": required_a_feature_metadata_field.id,
                "field_value": field_value,
            },
        ],
    }

    # When
    response = client.post(url, data=json.dumps(data), content_type="application/json")

    # Then
    assert response.status_code == status.HTTP_201_CREATED
    assert (
        response.json()["metadata"][0]["model_field"]
        == required_a_feature_metadata_field.id
    )
    assert response.json()["metadata"][0]["field_value"] == str(field_value)


@pytest.mark.parametrize(
    "client",
    [lazy_fixture("admin_master_api_key_client"), lazy_fixture("admin_client")],
)
def test_create_feature_with_required_metadata_using_organisation_content_typereturns_201(
    project: Project,
    client: APIClient,
    required_a_feature_metadata_field_using_organisation_content_type: MetadataModelField,
) -> None:
    # Given
    url = reverse("api-v1:projects:project-features-list", args=[project.id])
    description = "This is the description"
    field_value = 10
    data = {
        "name": "Test feature",
        "description": description,
        "metadata": [
            {
                "model_field": required_a_feature_metadata_field_using_organisation_content_type.id,
                "field_value": field_value,
            },
        ],
    }

    # When
    response = client.post(url, data=json.dumps(data), content_type="application/json")

    # Then
    assert response.status_code == status.HTTP_201_CREATED
    assert (
        response.json()["metadata"][0]["model_field"]
        == required_a_feature_metadata_field_using_organisation_content_type.id
    )
    assert response.json()["metadata"][0]["field_value"] == str(field_value)


def test_create_segment_override__using_simple_feature_state_viewset__allows_manage_segment_overrides(
    staff_client: APIClient,
    with_environment_permissions: WithEnvironmentPermissionsCallable,
    environment: Environment,
    feature: Feature,
    segment: Segment,
    feature_segment: FeatureSegment,
) -> None:
    # Given
    with_environment_permissions([MANAGE_SEGMENT_OVERRIDES])

    url = reverse("api-v1:features:featurestates-list")

    data = {
        "feature": feature.id,
        "environment": environment.id,
        "feature_segment": feature_segment.id,
        "enabled": True,
        "feature_state_value": {
            "type": "unicode",
            "string_value": "foo",
        },
    }

    # When
    response = staff_client.post(
        url, data=json.dumps(data), content_type="application/json"
    )

    # Then
    assert response.status_code == status.HTTP_201_CREATED

    assert FeatureState.objects.filter(
        feature=feature, environment=environment, feature_segment=feature_segment
    ).exists()


def test_create_segment_override__using_simple_feature_state_viewset__denies_update_feature_state(
    staff_client: APIClient,
    with_environment_permissions: WithEnvironmentPermissionsCallable,
    environment: Environment,
    feature: Feature,
    segment: Segment,
    feature_segment: FeatureSegment,
) -> None:
    # Given
    with_environment_permissions([UPDATE_FEATURE_STATE])

    url = reverse("api-v1:features:featurestates-list")

    data = {
        "feature": feature.id,
        "environment": environment.id,
        "feature_segment": feature_segment.id,
        "enabled": True,
        "feature_state_value": {
            "type": "unicode",
            "string_value": "foo",
        },
    }

    # When
    response = staff_client.post(
        url, data=json.dumps(data), content_type="application/json"
    )

    # Then
    assert response.status_code == status.HTTP_403_FORBIDDEN


def test_update_segment_override__using_simple_feature_state_viewset__allows_manage_segment_overrides(
    staff_client: APIClient,
    with_environment_permissions: WithEnvironmentPermissionsCallable,
    environment: Environment,
    feature: Feature,
    segment: Segment,
    feature_segment: FeatureSegment,
    segment_featurestate: FeatureState,
) -> None:
    # Given
    with_environment_permissions([MANAGE_SEGMENT_OVERRIDES])

    url = reverse(
        "api-v1:features:featurestates-detail", args=[segment_featurestate.id]
    )

    data = {
        "feature": feature.id,
        "environment": environment.id,
        "feature_segment": feature_segment.id,
        "enabled": True,
        "feature_state_value": {
            "type": "unicode",
            "string_value": "foo",
        },
    }

    # When
    response = staff_client.put(
        url, data=json.dumps(data), content_type="application/json"
    )

    # Then
    assert response.status_code == status.HTTP_200_OK

    assert FeatureState.objects.filter(
        feature=feature,
        environment=environment,
        feature_segment=feature_segment,
        enabled=True,
        feature_state_value__string_value="foo",
    ).exists()


def test_update_segment_override__using_simple_feature_state_viewset__denies_update_feature_state(
    staff_client: APIClient,
    with_environment_permissions: WithEnvironmentPermissionsCallable,
    environment: Environment,
    feature: Feature,
    segment: Segment,
    feature_segment: FeatureSegment,
    segment_featurestate: FeatureState,
) -> None:
    # Given
    with_environment_permissions([UPDATE_FEATURE_STATE])

    url = reverse(
        "api-v1:features:featurestates-detail", args=[segment_featurestate.id]
    )

    data = {
        "feature": feature.id,
        "environment": environment.id,
        "feature_segment": feature_segment.id,
        "enabled": True,
        "feature_state_value": {
            "type": "unicode",
            "string_value": "foo",
        },
    }

    # When
    response = staff_client.put(
        url, data=json.dumps(data), content_type="application/json"
    )

    # Then
    assert response.status_code == status.HTTP_403_FORBIDDEN


def test_list_features_n_plus_1(
    staff_client: APIClient,
    project: Project,
    feature: Feature,
    with_project_permissions: WithProjectPermissionsCallable,
    django_assert_num_queries: DjangoAssertNumQueries,
    environment: Environment,
) -> None:
    # Given
    with_project_permissions([VIEW_PROJECT])

    base_url = reverse("api-v1:projects:project-features-list", args=[project.id])
    url = f"{base_url}?environment={environment.id}"

    # add some more versions to test for N+1 issues
    v1_feature_state = FeatureState.objects.get(
        feature=feature, environment=environment
    )
    for i in range(2, 4):
        v1_feature_state.clone(env=environment, version=i, live_from=timezone.now())

    # When
    with django_assert_num_queries(17):
        response = staff_client.get(url)

    # Then
    assert response.status_code == status.HTTP_200_OK


def test_list_features_with_union_tag(
    staff_client: APIClient,
    project: Project,
    feature: Feature,
    with_project_permissions: WithProjectPermissionsCallable,
    django_assert_num_queries: DjangoAssertNumQueries,
    environment: Environment,
) -> None:
    # Given
    with_project_permissions([VIEW_PROJECT])

    tag1 = Tag.objects.create(
        label="Test Tag",
        color="#fffff",
        description="Test Tag description",
        project=project,
    )
    tag2 = Tag.objects.create(
        label="Test Tag2",
        color="#fffff",
        description="Test Tag2 description",
        project=project,
    )
    feature2 = Feature.objects.create(
        name="another_feature", project=project, initial_value="initial_value"
    )
    feature3 = Feature.objects.create(
        name="missing_feature", project=project, initial_value="gone"
    )
    feature2.tags.add(tag1)
    feature3.tags.add(tag2)

    base_url = reverse("api-v1:projects:project-features-list", args=[project.id])
    url = (
        f"{base_url}?environment={environment.id}&tags={tag1.id}"
        f",{tag2.id}&tag_strategy=UNION"
    )
    # When
    response = staff_client.get(url)

    # Then
    assert response.status_code == status.HTTP_200_OK

    # The first feature has been filtered out of the results.
    assert len(response.data["results"]) == 2

    assert response.data["results"][0]["id"] == feature2.id
    assert response.data["results"][0]["tags"] == [tag1.id]
    assert response.data["results"][1]["id"] == feature3.id
    assert response.data["results"][1]["tags"] == [tag2.id]


def test_list_features_with_intersection_tag(
    staff_client: APIClient,
    project: Project,
    feature: Feature,
    with_project_permissions: WithProjectPermissionsCallable,
    django_assert_num_queries: DjangoAssertNumQueries,
    environment: Environment,
) -> None:
    # Given
    with_project_permissions([VIEW_PROJECT])

    tag1 = Tag.objects.create(
        label="Test Tag",
        color="#fffff",
        description="Test Tag description",
        project=project,
    )
    tag2 = Tag.objects.create(
        label="Test Tag2",
        color="#fffff",
        description="Test Tag2 description",
        project=project,
    )
    feature2 = Feature.objects.create(
        name="another_feature", project=project, initial_value="initial_value"
    )
    feature3 = Feature.objects.create(
        name="missing_feature", project=project, initial_value="gone"
    )
    feature2.tags.add(tag1, tag2)
    feature3.tags.add(tag2)

    base_url = reverse("api-v1:projects:project-features-list", args=[project.id])
    url = (
        f"{base_url}?environment={environment.id}&tags={tag1.id}"
        f",{tag2.id}&tag_strategy=INTERSECTION"
    )
    # When
    response = staff_client.get(url)

    # Then
    assert response.status_code == status.HTTP_200_OK

    # Only feature2 has both tags, so it is the only result.
    assert len(response.data["results"]) == 1

    assert response.data["results"][0]["id"] == feature2.id
    assert response.data["results"][0]["tags"] == [tag1.id, tag2.id]


def test_list_features_with_feature_state(
    staff_client: APIClient,
    project: Project,
    feature: Feature,
    with_project_permissions: WithProjectPermissionsCallable,
    django_assert_num_queries: DjangoAssertNumQueries,
    environment: Environment,
    identity: Identity,
    feature_segment: FeatureSegment,
) -> None:
    # Given
    with_project_permissions([VIEW_PROJECT])

    feature2 = Feature.objects.create(
        name="another_feature", project=project, initial_value="initial_value"
    )
    feature3 = Feature.objects.create(
        name="fancy_feature", project=project, initial_value="gone"
    )

    Environment.objects.create(
        name="Out of test scope environment",
        project=project,
    )

    feature_state1 = feature.feature_states.filter(environment=environment).first()
    feature_state1.enabled = True
    feature_state1.version = 1
    feature_state1.save()

    feature_state_value1 = feature_state1.feature_state_value
    feature_state_value1.string_value = None
    feature_state_value1.integer_value = 1945
    feature_state_value1.type = INTEGER
    feature_state_value1.save()

    # This should be ignored due to versioning.
    feature_state_versioned = FeatureState.objects.create(
        feature=feature,
        environment=environment,
        enabled=True,
        version=100,
    )
    feature_state_value_versioned = feature_state_versioned.feature_state_value
    feature_state_value_versioned.string_value = None
    feature_state_value_versioned.integer_value = 2005
    feature_state_value_versioned.type = INTEGER
    feature_state_value_versioned.save()

    feature_state2 = feature2.feature_states.filter(environment=environment).first()
    feature_state2.enabled = True
    feature_state2.save()

    feature_state_value2 = feature_state2.feature_state_value
    feature_state_value2.string_value = None
    feature_state_value2.boolean_value = True
    feature_state_value2.type = BOOLEAN
    feature_state_value2.save()

    feature_state_value3 = (
        feature3.feature_states.filter(environment=environment)
        .first()
        .feature_state_value
    )
    feature_state_value3.string_value = "present"
    feature_state_value3.save()

    # This should be ignored due to identity being set.
    FeatureState.objects.create(
        feature=feature2,
        environment=environment,
        identity=identity,
    )

    # This should be ignored due to feature segment being set.
    FeatureState.objects.create(
        feature=feature2,
        environment=environment,
        feature_segment=feature_segment,
    )

    # Multivariate should be ignored.
    MultivariateFeatureOption.objects.create(
        feature=feature2,
        default_percentage_allocation=30,
        type=STRING,
        string_value="mv_feature_option1",
    )
    MultivariateFeatureOption.objects.create(
        feature=feature2,
        default_percentage_allocation=70,
        type=STRING,
        string_value="mv_feature_option2",
    )

    base_url = reverse("api-v1:projects:project-features-list", args=[project.id])
    url = f"{base_url}?environment={environment.id}"

    # When
    with django_assert_num_queries(19):
        response = staff_client.get(url)

    # Then
    assert response.status_code == status.HTTP_200_OK

    assert len(response.data["results"]) == 3
    results = response.data["results"]

    assert results[0]["environment_feature_state"]["enabled"] is True
    assert results[0]["environment_feature_state"]["feature_state_value"] == 2005
    assert results[0]["name"] == feature.name
    assert results[1]["environment_feature_state"]["enabled"] is True
    assert results[1]["environment_feature_state"]["feature_state_value"] is True
    assert results[1]["name"] == feature2.name
    assert results[2]["environment_feature_state"]["enabled"] is False
    assert results[2]["environment_feature_state"]["feature_state_value"] == "present"
    assert results[2]["name"] == feature3.name


def test_list_features_with_filter_by_value_search_string_and_int(
    staff_client: APIClient,
    staff_user: FFAdminUser,
    project: Project,
    feature: Feature,
    with_project_permissions: WithProjectPermissionsCallable,
    environment_v2_versioning: Environment,
) -> None:
    # Given
    with_project_permissions([VIEW_PROJECT])
    environment = environment_v2_versioning

    feature2 = Feature.objects.create(
        name="another_feature", project=project, initial_value="initial_value"
    )
    feature3 = Feature.objects.create(
        name="missing_feature", project=project, initial_value="gone"
    )
    feature4 = Feature.objects.create(
        name="fancy_feature", project=project, initial_value="fancy"
    )

    Environment.objects.create(
        name="Out of test scope environment",
        project=project,
    )

    environment_feature_version1 = EnvironmentFeatureVersion.objects.create(
        environment=environment,
        feature=feature,
    )

    feature_state1 = FeatureState.objects.filter(
        environment_feature_version=environment_feature_version1
    ).first()
    feature_state1.enabled = True
    feature_state1.save()

    # Create a secondary feature state that will be versioned in the past.
    environment_feature_version1b = EnvironmentFeatureVersion.objects.create(
        environment=environment,
        feature=feature,
    )

    feature_state1b = FeatureState.objects.filter(
        environment_feature_version=environment_feature_version1b
    ).first()
    feature_state1b.enabled = False
    feature_state1b.save()

    environment_feature_version1b.publish(staff_user)

    environment_feature_version1.publish(staff_user)

    feature_state_value1 = feature_state1.feature_state_value
    feature_state_value1.string_value = None
    feature_state_value1.integer_value = 1945
    feature_state_value1.type = INTEGER
    feature_state_value1.save()

    feature_state2 = feature2.feature_states.filter(environment=environment).first()
    feature_state2.enabled = True
    feature_state2.save()

    feature_state_value2 = feature_state2.feature_state_value
    feature_state_value2.string_value = None
    feature_state_value2.boolean_value = True
    feature_state_value2.type = BOOLEAN
    feature_state_value2.save()

    feature_state_value3 = (
        feature3.feature_states.filter(environment=environment)
        .first()
        .feature_state_value
    )
    feature_state_value3.string_value = "present"
    feature_state_value3.type = STRING
    feature_state_value3.save()

    feature_state4 = feature4.feature_states.filter(environment=environment).first()
    feature_state4.enabled = True
    feature_state4.save()

    feature_state_value4 = feature_state4.feature_state_value
    feature_state_value4.string_value = "year 1945"
    feature_state_value4.type = STRING
    feature_state_value4.save()

    base_url = reverse("api-v1:projects:project-features-list", args=[project.id])
    url = f"{base_url}?environment={environment.id}&value_search=1945&is_enabled=true"

    # When
    response = staff_client.get(url)

    # Then
    assert response.status_code == status.HTTP_200_OK

    # Only two features met the criteria.
    assert len(response.data["results"]) == 2
    features = {result["name"] for result in response.data["results"]}
    assert feature.name in features
    assert feature4.name in features


def test_list_features_with_filter_by_search_value_boolean(
    staff_client: APIClient,
    project: Project,
    feature: Feature,
    with_project_permissions: WithProjectPermissionsCallable,
    environment: Environment,
) -> None:
    # Given
    with_project_permissions([VIEW_PROJECT])
    feature2 = Feature.objects.create(
        name="another_feature", project=project, initial_value="initial_value"
    )
    feature3 = Feature.objects.create(
        name="missing_feature", project=project, initial_value="gone"
    )
    feature4 = Feature.objects.create(
        name="fancy_feature", project=project, initial_value="fancy"
    )

    Environment.objects.create(
        name="Out of test scope environment",
        project=project,
    )

    feature_state1 = feature.feature_states.filter(environment=environment).first()
    feature_state1.enabled = True
    feature_state1.save()

    feature_state_value1 = feature_state1.feature_state_value
    feature_state_value1.string_value = None
    feature_state_value1.integer_value = 1945
    feature_state_value1.type = INTEGER
    feature_state_value1.save()

    feature_state2 = feature2.feature_states.filter(environment=environment).first()
    feature_state2.enabled = False
    feature_state2.save()

    feature_state_value2 = feature_state2.feature_state_value
    feature_state_value2.string_value = None
    feature_state_value2.boolean_value = True
    feature_state_value2.type = BOOLEAN
    feature_state_value2.save()

    feature_state_value3 = (
        feature3.feature_states.filter(environment=environment)
        .first()
        .feature_state_value
    )
    feature_state_value3.string_value = "present"
    feature_state_value3.type = STRING
    feature_state_value3.save()

    feature_state4 = feature4.feature_states.filter(environment=environment).first()
    feature_state4.enabled = True
    feature_state4.save()

    feature_state_value4 = feature_state4.feature_state_value
    feature_state_value4.string_value = "year 1945"
    feature_state_value4.type = STRING
    feature_state_value4.save()

    base_url = reverse("api-v1:projects:project-features-list", args=[project.id])
    url = f"{base_url}?environment={environment.id}&value_search=true&is_enabled=false"

    # When
    response = staff_client.get(url)

    # Then
    assert response.status_code == status.HTTP_200_OK

    assert len(response.data["results"]) == 1
    assert response.data["results"][0]["name"] == feature2.name


def test_simple_feature_state_returns_only_latest_versions(
    staff_client: APIClient,
    staff_user: FFAdminUser,
    with_environment_permissions: WithEnvironmentPermissionsCallable,
    environment_v2_versioning: Environment,
    feature: Feature,
    segment: Segment,
) -> None:
    # Given
    url = "%s?environment=%d" % (
        reverse("api-v1:features:featurestates-list"),
        environment_v2_versioning.id,
    )

    with_environment_permissions(
        [VIEW_ENVIRONMENT], environment_id=environment_v2_versioning.id
    )

    # Let's create some new versions, with some segment overrides
    version_2 = EnvironmentFeatureVersion.objects.create(
        environment=environment_v2_versioning, feature=feature
    )
    feature_segment_v2 = FeatureSegment.objects.create(
        feature=feature,
        segment=segment,
        environment=environment_v2_versioning,
        environment_feature_version=version_2,
    )
    FeatureState.objects.create(
        feature_segment=feature_segment_v2,
        feature=feature,
        environment=environment_v2_versioning,
        environment_feature_version=version_2,
    )
    version_2.publish(staff_user)

    version_3 = EnvironmentFeatureVersion.objects.create(
        environment=environment_v2_versioning, feature=feature
    )
    version_3.publish(staff_user)

    # When
    response = staff_client.get(url)

    # Then
    assert response.status_code == status.HTTP_200_OK

    response_json = response.json()
    assert response_json["count"] == 2


@pytest.mark.freeze_time(two_hours_ago)
def test_feature_list_last_modified_values(
    staff_client: APIClient,
    staff_user: FFAdminUser,
    environment_v2_versioning: Environment,
    project: Project,
    feature: Feature,
    with_project_permissions: WithProjectPermissionsCallable,
    django_assert_num_queries: DjangoAssertNumQueries,
) -> None:
    # Given
    # another v2 versioning environment
    environment_v2_versioning_2 = Environment.objects.create(
        name="environment 2", project=project, use_v2_feature_versioning=True
    )

    url = "{base_url}?environment={environment_id}".format(
        base_url=reverse("api-v1:projects:project-features-list", args=[project.id]),
        environment_id=environment_v2_versioning.id,
    )

    with_project_permissions([VIEW_PROJECT])

    with freeze_time(one_hour_ago):
        # create a new published version in another environment, simulated to be one hour ago
        environment_v2_versioning_2_version_2 = (
            EnvironmentFeatureVersion.objects.create(
                environment=environment_v2_versioning_2, feature=feature
            )
        )
        environment_v2_versioning_2_version_2.publish(staff_user)

    with freeze_time(now):
        # and create a new unpublished version in the current environment, simulated to be now
        # this shouldn't affect the values returned
        EnvironmentFeatureVersion.objects.create(
            environment=environment_v2_versioning, feature=feature
        )

    # let's add a few more features to ensure we aren't adding N+1 issues
    for i in range(2):
        Feature.objects.create(name=f"feature_{i}", project=project)

    # When
<<<<<<< HEAD
    with django_assert_num_queries(19):  # TODO: reduce this number of queries!
=======
    with django_assert_num_queries(18):  # TODO: reduce this number of queries!
>>>>>>> 8d9da05f
        response = staff_client.get(url)

    # Then
    assert response.status_code == status.HTTP_200_OK

    response_json = response.json()
    assert response_json["count"] == 3

    feature_data = next(
        filter(lambda r: r["id"] == feature.id, response_json["results"])
    )
    assert feature_data["last_modified_in_any_environment"] == one_hour_ago.isoformat()
    assert (
        feature_data["last_modified_in_current_environment"]
        == two_hours_ago.isoformat()
    )


def test_filter_features_with_owners(
    staff_client: APIClient,
    staff_user: FFAdminUser,
    admin_user: FFAdminUser,
    project: Project,
    feature: Feature,
    with_project_permissions: WithProjectPermissionsCallable,
    environment: Environment,
) -> None:
    # Given
    with_project_permissions([VIEW_PROJECT])

    feature2 = Feature.objects.create(
        name="included_feature", project=project, initial_value="initial_value"
    )
    Feature.objects.create(
        name="not_included_feature", project=project, initial_value="gone"
    )

    # Include admin only in the first feature.
    feature.owners.add(admin_user)

    # Include staff only in the second feature.
    feature2.owners.add(staff_user)

    base_url = reverse("api-v1:projects:project-features-list", args=[project.id])

    # Search for both users in the owners query param.
    url = (
        f"{base_url}?environment={environment.id}&"
        f"owners={admin_user.id},{staff_user.id}"
    )
    # When
    response = staff_client.get(url)

    # Then
    assert response.status_code == status.HTTP_200_OK

    assert len(response.data["results"]) == 2
    assert response.data["results"][0]["id"] == feature.id
    assert response.data["results"][1]["id"] == feature2.id


def test_filter_features_with_group_owners(
    staff_client: APIClient,
    project: Project,
    organisation: Organisation,
    feature: Feature,
    with_project_permissions: WithProjectPermissionsCallable,
    environment: Environment,
) -> None:
    # Given
    with_project_permissions([VIEW_PROJECT])

    feature2 = Feature.objects.create(
        name="included_feature", project=project, initial_value="initial_value"
    )
    Feature.objects.create(
        name="not_included_feature", project=project, initial_value="gone"
    )

    group_1 = UserPermissionGroup.objects.create(
        name="Test Group", organisation=organisation
    )
    group_2 = UserPermissionGroup.objects.create(
        name="Second Group", organisation=organisation
    )

    feature.group_owners.add(group_1)
    feature2.group_owners.add(group_2)

    base_url = reverse("api-v1:projects:project-features-list", args=[project.id])

    # Search for both users in the owners query param.
    url = (
        f"{base_url}?environment={environment.id}&"
        f"group_owners={group_1.id},{group_2.id}"
    )
    # When
    response = staff_client.get(url)

    # Then
    assert response.status_code == status.HTTP_200_OK

    assert len(response.data["results"]) == 2
    assert response.data["results"][0]["id"] == feature.id
    assert response.data["results"][1]["id"] == feature2.id


def test_filter_features_with_owners_and_group_owners_together(
    staff_client: APIClient,
    staff_user: FFAdminUser,
    project: Project,
    organisation: Organisation,
    feature: Feature,
    with_project_permissions: WithProjectPermissionsCallable,
    environment: Environment,
) -> None:
    # Given
    with_project_permissions([VIEW_PROJECT])

    feature2 = Feature.objects.create(
        name="included_feature", project=project, initial_value="initial_value"
    )
    Feature.objects.create(
        name="not_included_feature", project=project, initial_value="gone"
    )

    group_1 = UserPermissionGroup.objects.create(
        name="Test Group", organisation=organisation
    )

    feature.group_owners.add(group_1)
    feature2.owners.add(staff_user)

    base_url = reverse("api-v1:projects:project-features-list", args=[project.id])

    # Search for both users in the owners query param.
    url = (
        f"{base_url}?environment={environment.id}&"
        f"group_owners={group_1.id}&owners={staff_user.id}"
    )
    # When
    response = staff_client.get(url)

    # Then
    assert response.status_code == status.HTTP_200_OK

    assert len(response.data["results"]) == 2
    assert response.data["results"][0]["id"] == feature.id
    assert response.data["results"][1]["id"] == feature2.id<|MERGE_RESOLUTION|>--- conflicted
+++ resolved
@@ -13,6 +13,7 @@
 from freezegun import freeze_time
 from pytest_django import DjangoAssertNumQueries
 from pytest_django.fixtures import SettingsWrapper
+from pytest_lazyfixture import lazy_fixture
 from pytest_mock import MockerFixture
 from rest_framework import status
 from rest_framework.test import APIClient
@@ -3101,11 +3102,7 @@
         Feature.objects.create(name=f"feature_{i}", project=project)
 
     # When
-<<<<<<< HEAD
-    with django_assert_num_queries(19):  # TODO: reduce this number of queries!
-=======
-    with django_assert_num_queries(18):  # TODO: reduce this number of queries!
->>>>>>> 8d9da05f
+    with django_assert_num_queries(21):  # TODO: reduce this number of queries!
         response = staff_client.get(url)
 
     # Then
