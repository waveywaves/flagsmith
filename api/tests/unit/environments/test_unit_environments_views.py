--- conflicted
+++ resolved
@@ -485,13 +485,8 @@
     ],
 )
 def test_should_create_environments(
-<<<<<<< HEAD
     project, client, admin_user, organisation, is_admin_master_api_key_client
-):
-=======
-    project, client, admin_user, is_admin_master_api_key_client
-) -> None:
->>>>>>> 097bcf75
+) -> None:
     # Given
     url = reverse("api-v1:environments:environment-list")
     description = "This is the description"
