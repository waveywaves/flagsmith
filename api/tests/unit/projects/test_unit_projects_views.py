import json
from datetime import timedelta
from unittest import TestCase

import pytest
from django.urls import reverse
from django.utils import timezone
from pytest_django.fixtures import SettingsWrapper
from pytest_lazyfixture import lazy_fixture
from pytest_mock import MockerFixture
from rest_framework import status
from rest_framework.test import APIClient

from audit.models import AuditLog, RelatedObjectType
from environments.dynamodb.types import ProjectIdentityMigrationStatus
from environments.identities.models import Identity
from features.models import Feature, FeatureSegment
from organisations.models import Organisation, OrganisationRole, Subscription
from organisations.permissions.models import (
    OrganisationPermissionModel,
    UserOrganisationPermission,
)
from organisations.permissions.permissions import CREATE_PROJECT
from projects.models import (
    Project,
    ProjectPermissionModel,
    UserPermissionGroupProjectPermission,
    UserProjectPermission,
)
from projects.permissions import (
    CREATE_ENVIRONMENT,
    CREATE_FEATURE,
    VIEW_PROJECT,
)
from segments.models import Segment
from task_processor.task_run_method import TaskRunMethod
from users.models import FFAdminUser, UserPermissionGroup

now = timezone.now()
yesterday = now - timedelta(days=1)


def test_should_create_a_project(
    settings: SettingsWrapper,
    admin_user: FFAdminUser,
    admin_client: APIClient,
    organisation: Organisation,
    enterprise_subscription: Subscription,
) -> None:
    # Given
    settings.PROJECT_METADATA_TABLE_NAME_DYNAMO = None

    project_name = "project1"
    stale_flags_limit_days = 15

    data = {
        "name": project_name,
        "organisation": organisation.id,
        "stale_flags_limit_days": stale_flags_limit_days,
    }
    url = reverse("api-v1:projects:project-list")

    # When
    response = admin_client.post(url, data=data)

    # Then
    assert response.status_code == status.HTTP_201_CREATED
    assert Project.objects.filter(name=project_name).count() == 1

    project = Project.objects.get(name=project_name)
    assert project.stale_flags_limit_days == stale_flags_limit_days

    assert (
        response.json()["migration_status"]
        == ProjectIdentityMigrationStatus.NOT_APPLICABLE.value
    )
    assert response.json()["use_edge_identities"] is False

    # and user is admin
    assert (
        permission := UserProjectPermission.objects.get(
            user=admin_user, project__id=response.json()["id"], admin=True
        )
    )

    # and they can get the project
    url = reverse("api-v1:projects:project-detail", args=[response.json()["id"]])
    get_project_response = admin_client.get(url)
    assert get_project_response.status_code == status.HTTP_200_OK

    # and project/permission create is audited
    assert (
        AuditLog.objects.filter(
            related_object_type=RelatedObjectType.PROJECT.name
        ).count()
        == 1
    )
    assert (
        AuditLog.objects.filter(
            related_object_type=RelatedObjectType.GRANT.name
        ).count()
        == 1
    )
    audit_logs = AuditLog.objects.all()[0:2]
    audit_log = audit_logs[0]
    assert audit_log
    assert audit_log.author_id == admin_user.pk
    assert audit_log.related_object_type == RelatedObjectType.GRANT.name
    assert audit_log.related_object_id == permission.pk
    assert audit_log.organisation_id == organisation.pk
    assert (
        audit_log.log
        == f"New User Project Grant created: {admin_user.email} / {project_name}"
    )
    audit_log = audit_logs[1]
    assert audit_log
    assert audit_log.author_id == admin_user.pk
    assert audit_log.related_object_type == RelatedObjectType.PROJECT.name
    assert audit_log.related_object_id == Project.objects.get(name=project_name).pk
    assert audit_log.organisation_id == organisation.pk
    assert audit_log.log == f"New Project created: {project_name}"


def test_should_create_a_project_with_admin_master_api_key_client(
    settings, organisation, admin_master_api_key_client
):
    # Given
    project_name = "project1"
    settings.PROJECT_METADATA_TABLE_NAME_DYNAMO = None
    data = {"name": project_name, "organisation": organisation.id}
    url = reverse("api-v1:projects:project-list")

    # When
    response = admin_master_api_key_client.post(url, data=data)

    # Then
    assert response.status_code == status.HTTP_201_CREATED
    assert Project.objects.filter(name=project_name).count() == 1
    assert (
        response.json()["migration_status"]
        == ProjectIdentityMigrationStatus.NOT_APPLICABLE.value
    )
    assert response.json()["use_edge_identities"] is False

    # and project create is audited (with no author)
    assert (
        AuditLog.objects.filter(
            related_object_type=RelatedObjectType.PROJECT.name
        ).count()
        == 1
    )
    audit_log = AuditLog.objects.first()
    assert audit_log
    assert audit_log.author_id is None
    assert audit_log.related_object_type == RelatedObjectType.PROJECT.name
    assert audit_log.related_object_id == Project.objects.get(name=project_name).pk
    assert audit_log.organisation_id == organisation.pk
    assert audit_log.log == f"New Project created: {project_name}"


@pytest.mark.parametrize(
    "client, is_admin_master_api_key_client",
    [
        (lazy_fixture("admin_master_api_key_client"), True),
        (lazy_fixture("admin_client"), False),
    ],
)
def test_can_update_project(
<<<<<<< HEAD
    client, project, organisation, admin_user, is_admin_master_api_key_client
):
=======
    client: APIClient,
    project: Project,
    organisation: Organisation,
    enterprise_subscription: Subscription,
) -> None:
>>>>>>> 097bcf75
    # Given
    new_name = "New project name"
    new_stale_flags_limit_days = 15

    data = {
        "name": new_name,
        "organisation": organisation.id,
        "stale_flags_limit_days": new_stale_flags_limit_days,
    }
    url = reverse("api-v1:projects:project-detail", args=[project.id])

    # When
    response = client.put(url, data=data)

    # Then
    assert response.status_code == status.HTTP_200_OK
    assert response.json()["name"] == new_name
    assert response.json()["stale_flags_limit_days"] == new_stale_flags_limit_days

    # and project update is audited (with no author if master API key)
    assert (
        AuditLog.objects.filter(
            related_object_type=RelatedObjectType.PROJECT.name
        ).count()
        == 1
    )
    audit_log = AuditLog.objects.first()
    assert audit_log
    assert (
        audit_log.author_id is None if is_admin_master_api_key_client else admin_user.pk
    )
    assert audit_log.related_object_type == RelatedObjectType.PROJECT.name
    assert audit_log.related_object_id == project.pk
    assert audit_log.organisation_id == organisation.pk
    assert audit_log.log == f"Project name updated: {new_name}"


@pytest.mark.parametrize(
    "client",
    [(lazy_fixture("admin_master_api_key_client")), (lazy_fixture("admin_client"))],
)
def test_can_list_project_permission(client, project):
    # Given
    url = reverse("api-v1:projects:project-permissions")

    # When
    response = client.get(url)

    # Then
    assert response.status_code == status.HTTP_200_OK
    assert (
        len(response.json()) == 6
    )  # hard code how many permissions we expect there to be


def test_my_permissions_for_a_project_return_400_with_master_api_key(
    admin_master_api_key_client, project, organisation
):
    # Given
    url = reverse("api-v1:projects:project-my-permissions", args=[project.id])

    # When
    response = admin_master_api_key_client.get(url)

    # Then
    assert response.status_code == status.HTTP_400_BAD_REQUEST
    assert (
        response.json()["detail"]
        == "This endpoint can only be used with a user and not Master API Key"
    )


@pytest.mark.django_db
class ProjectTestCase(TestCase):
    def setUp(self):
        self.client = APIClient()
        self.user = FFAdminUser.objects.create(email="admin@test.com")
        self.client.force_authenticate(user=self.user)

        self.organisation = Organisation.objects.create(name="Test org")
        self.user.add_organisation(self.organisation, OrganisationRole.ADMIN)

        self.list_url = reverse("api-v1:projects:project-list")

        self.create_project_permission = OrganisationPermissionModel.objects.get(
            key=CREATE_PROJECT
        )

    def _get_detail_url(self, project_id):
        return reverse("api-v1:projects:project-detail", args=[project_id])

    def test_create_project_returns_403_if_user_is_not_organisation_admin(self):
        # Given
        not_permitted_user = FFAdminUser.objects.create(email="notpermitted@org.com")
        not_permitted_user.add_organisation(self.organisation)
        not_permitted_user.save()
        client = APIClient()
        client.force_authenticate(not_permitted_user)

        project_name = "project1"
        data = {"name": project_name, "organisation": self.organisation.id}

        # When
        response = client.post(self.list_url, data=data)

        # Then
        assert response.status_code == status.HTTP_403_FORBIDDEN
        assert (
            response.json()["detail"]
            == "You do not have permission to perform this action."
        )

    def test_user_with_create_project_permission_can_create_project(self):
        # Given
        permitted_user = FFAdminUser.objects.create(email="permitted@org.com")
        permitted_user.add_organisation(self.organisation)
        permitted_user.save()
        user_permission = UserOrganisationPermission.objects.create(
            organisation=self.organisation, user=permitted_user
        )
        user_permission.permissions.add(self.create_project_permission)
        user_permission.save()
        client = APIClient()
        client.force_authenticate(permitted_user)

        # When
        response = client.post(
            self.list_url,
            data={"name": "some proj", "organisation": self.organisation.id},
        )

        # Then
        assert response.status_code == status.HTTP_201_CREATED

    def test_user_with_create_project_permission_cannot_create_project_if_restricted_to_admin(
        self,
    ):
        # Given
        new_organisation = Organisation.objects.create(
            name="New org", restrict_project_create_to_admin=True
        )
        permitted_user = FFAdminUser.objects.create(email="permitted@org.com")
        user_permission = UserOrganisationPermission.objects.create(
            organisation=new_organisation, user=permitted_user
        )
        user_permission.permissions.add(self.create_project_permission)
        user_permission.save()

        # When
        response = self.client.post(
            self.list_url,
            data={"name": "some proj", "organisation": new_organisation.id},
        )

        # Then
        assert response.status_code == status.HTTP_403_FORBIDDEN

    def test_user_with_view_project_permission_can_view_project(self):
        # Given
        user = FFAdminUser.objects.create(email="test@test.com")
        project = Project.objects.create(
            name="Test project", organisation=self.organisation
        )
        user_project_permission = UserProjectPermission.objects.create(
            user=user, project=project
        )
        user_project_permission.add_permission(VIEW_PROJECT)
        url = reverse("api-v1:projects:project-detail", args=[project.id])

        # When
        response = self.client.get(url)

        # Then
        assert response.status_code == status.HTTP_200_OK

    def test_user_with_view_project_permission_can_get_their_permissions_for_a_project(
        self,
    ):
        # Given
        user = FFAdminUser.objects.create(email="test@test.com")
        project = Project.objects.create(
            name="Test project", organisation=self.organisation
        )
        user.add_organisation(self.organisation)
        user_project_permission = UserProjectPermission.objects.create(
            user=user, project=project
        )
        user_project_permission.add_permission(VIEW_PROJECT)
        url = reverse("api-v1:projects:project-my-permissions", args=[project.id])

        # When
        self.client.force_authenticate(user)
        response = self.client.get(url)

        # Then
        assert response.status_code == status.HTTP_200_OK


@pytest.mark.django_db
class UserProjectPermissionsViewSetTestCase(TestCase):
    def setUp(self) -> None:
        self.organisation = Organisation.objects.create(name="Test")
        self.project = Project.objects.create(
            name="Test", organisation=self.organisation
        )

        # Admin to bypass permission checks
        self.org_admin = FFAdminUser.objects.create(email="admin@test.com")
        self.org_admin.add_organisation(self.organisation, OrganisationRole.ADMIN)

        # create a project user
        self.user = FFAdminUser.objects.create(email="user@test.com")
        self.user.add_organisation(self.organisation, OrganisationRole.USER)
        read_permission = ProjectPermissionModel.objects.get(key=VIEW_PROJECT)
        self.user_project_permission = UserProjectPermission.objects.create(
            user=self.user, project=self.project
        )
        self.user_project_permission.permissions.set([read_permission])

        self.client = APIClient()
        self.client.force_authenticate(self.org_admin)

        self.list_url = reverse(
            "api-v1:projects:project-user-permissions-list", args=[self.project.id]
        )
        self.detail_url = reverse(
            "api-v1:projects:project-user-permissions-detail",
            args=[self.project.id, self.user_project_permission.id],
        )

    def test_user_can_list_all_user_permissions_for_a_project(self):
        # Given - set up data

        # When
        response = self.client.get(self.list_url)

        # Then
        assert response.status_code == status.HTTP_200_OK
        assert len(response.json()) == 1

    def test_user_can_create_new_user_permission_for_a_project(self):
        # Given
        new_user = FFAdminUser.objects.create(email="new_user@test.com")
        new_user.add_organisation(self.organisation, OrganisationRole.USER)
        data = {
            "user": new_user.id,
            "permissions": [VIEW_PROJECT, CREATE_ENVIRONMENT],
            "admin": False,
        }

        # When
        response = self.client.post(
            self.list_url, data=json.dumps(data), content_type="application/json"
        )

        # Then
        assert response.status_code == status.HTTP_201_CREATED
        assert sorted(response.json()["permissions"]) == sorted(data["permissions"])

        assert UserProjectPermission.objects.filter(
            user=new_user, project=self.project
        ).exists()
        user_project_permission = UserProjectPermission.objects.get(
            user=new_user, project=self.project
        )
        assert user_project_permission.permissions.count() == 2

        # and permission create is audited
        assert (
            AuditLog.objects.filter(
                related_object_type=RelatedObjectType.GRANT.name
            ).count()
            == 2
        )
        audit_logs = AuditLog.objects.all()[0:2]
        audit_log = audit_logs[0]
        assert audit_log
        assert audit_log.author_id == self.org_admin.pk
        assert audit_log.related_object_type == RelatedObjectType.GRANT.name
        assert audit_log.related_object_id == user_project_permission.pk
        assert audit_log.organisation_id == self.organisation.pk
        expected_logs = [
            f"User Project Grant permissions updated: {new_user.email} / {self.project.name}",
            # updates may appear in any order
            f"added: {CREATE_ENVIRONMENT}",
            f"added: {VIEW_PROJECT}",
        ]
        assert all(expected_log in audit_log.log for expected_log in expected_logs)
        audit_log = audit_logs[1]
        assert audit_log
        assert audit_log.author_id == self.org_admin.pk
        assert audit_log.related_object_type == RelatedObjectType.GRANT.name
        assert audit_log.related_object_id == user_project_permission.pk
        assert audit_log.organisation_id == self.organisation.pk
        assert (
            audit_log.log
            == f"New User Project Grant created: {new_user.email} / {self.project.name}"
        )

    def test_user_can_update_user_permission_for_a_project(self):
        # Given
        data = {"permissions": [CREATE_FEATURE]}

        # When
        response = self.client.patch(
            self.detail_url, data=json.dumps(data), content_type="application/json"
        )

        # Then
        assert response.status_code == status.HTTP_200_OK

        self.user_project_permission.refresh_from_db()
        assert CREATE_FEATURE in self.user_project_permission.permissions.values_list(
            "key", flat=True
        )

        # and permission update is audited
        assert (
            AuditLog.objects.filter(
                related_object_type=RelatedObjectType.GRANT.name
            ).count()
            == 2
        )
        audit_log = AuditLog.objects.first()
        assert audit_log
        assert audit_log.author_id == self.org_admin.pk
        assert audit_log.related_object_type == RelatedObjectType.GRANT.name
        assert audit_log.related_object_id == self.user_project_permission.pk
        assert audit_log.organisation_id == self.organisation.pk
        assert (
            audit_log.log
            == f"User Project Grant permissions updated: {self.user.email} / {self.project.name}; "
            f"added: {CREATE_FEATURE}"
        )

    def test_user_can_delete_user_permission_for_a_project(self):
        # Given - set up data

        # When
        response = self.client.delete(self.detail_url)

        # Then
        assert response.status_code == status.HTTP_204_NO_CONTENT
        assert not UserProjectPermission.objects.filter(
            id=self.user_project_permission.id
        ).exists()

        # and permission delete is audited
        assert (
            AuditLog.objects.filter(
                related_object_type=RelatedObjectType.GRANT.name
            ).count()
            == 1
        )
        audit_log = AuditLog.objects.first()
        assert audit_log
        assert audit_log.author_id == self.org_admin.pk
        assert audit_log.related_object_type == RelatedObjectType.GRANT.name
        assert audit_log.related_object_id == self.user_project_permission.pk
        assert audit_log.organisation_id == self.organisation.pk
        assert (
            audit_log.log
            == f"User Project Grant deleted: {self.user.email} / {self.project.name}"
        )


@pytest.mark.django_db
class UserPermissionGroupProjectPermissionsViewSetTestCase(TestCase):
    def setUp(self) -> None:
        self.organisation = Organisation.objects.create(name="Test")
        self.project = Project.objects.create(
            name="Test", organisation=self.organisation
        )

        # Admin to bypass permission checks
        self.org_admin = FFAdminUser.objects.create(email="admin@test.com")
        self.org_admin.add_organisation(self.organisation, OrganisationRole.ADMIN)

        # create a project user
        self.user = FFAdminUser.objects.create(email="user@test.com")
        self.user.add_organisation(self.organisation, OrganisationRole.USER)
        read_permission = ProjectPermissionModel.objects.get(key=VIEW_PROJECT)

        self.user_permission_group = UserPermissionGroup.objects.create(
            name="Test group", organisation=self.organisation
        )
        self.user_permission_group.users.add(self.user)

        self.user_group_project_permission = (
            UserPermissionGroupProjectPermission.objects.create(
                group=self.user_permission_group, project=self.project
            )
        )
        self.user_group_project_permission.permissions.set([read_permission])

        self.client = APIClient()
        self.client.force_authenticate(self.org_admin)

        self.list_url = reverse(
            "api-v1:projects:project-user-group-permissions-list",
            args=[self.project.id],
        )
        self.detail_url = reverse(
            "api-v1:projects:project-user-group-permissions-detail",
            args=[self.project.id, self.user_group_project_permission.id],
        )

    def test_user_can_list_all_user_group_permissions_for_a_project(self):
        # Given - set up data

        # When
        response = self.client.get(self.list_url)

        # Then
        assert response.status_code == status.HTTP_200_OK
        assert len(response.json()) == 1

    def test_user_can_create_new_user_group_permission_for_a_project(self):
        # Given
        new_group = UserPermissionGroup.objects.create(
            name="New group", organisation=self.organisation
        )
        new_group.users.add(self.user)
        data = {
            "group": new_group.id,
            "permissions": [VIEW_PROJECT, CREATE_ENVIRONMENT],
            "admin": False,
        }

        # When
        response = self.client.post(
            self.list_url, data=json.dumps(data), content_type="application/json"
        )

        # Then
        assert response.status_code == status.HTTP_201_CREATED
        assert sorted(response.json()["permissions"]) == sorted(data["permissions"])

        assert UserPermissionGroupProjectPermission.objects.filter(
            group=new_group, project=self.project
        ).exists()
        user_group_project_permission = (
            UserPermissionGroupProjectPermission.objects.get(
                group=new_group, project=self.project
            )
        )
        assert user_group_project_permission.permissions.count() == 2

        # and permission create is audited
        assert (
            AuditLog.objects.filter(
                related_object_type=RelatedObjectType.GRANT.name
            ).count()
            == 2
        )
        audit_logs = AuditLog.objects.all()[0:2]
        audit_log = audit_logs[0]
        assert audit_log
        assert audit_log.author_id == self.org_admin.pk
        assert audit_log.related_object_type == RelatedObjectType.GRANT.name
        assert audit_log.related_object_id == user_group_project_permission.pk
        assert audit_log.organisation_id == self.organisation.pk
        expected_logs = [
            f"Group Project Grant permissions updated: {new_group.name} / {self.project.name}",
            # updates may appear in any order
            f"added: {CREATE_ENVIRONMENT}",
            f"added: {VIEW_PROJECT}",
        ]
        assert all(expected_log in audit_log.log for expected_log in expected_logs)
        audit_log = audit_logs[1]
        assert audit_log
        assert audit_log.author_id == self.org_admin.pk
        assert audit_log.related_object_type == RelatedObjectType.GRANT.name
        assert audit_log.related_object_id == user_group_project_permission.pk
        assert audit_log.organisation_id == self.organisation.pk
        assert (
            audit_log.log
            == f"New Group Project Grant created: {new_group.name} / {self.project.name}"
        )

    def test_user_can_update_user_group_permission_for_a_project(self):
        # Given
        data = {"permissions": [CREATE_FEATURE]}

        # When
        response = self.client.patch(
            self.detail_url, data=json.dumps(data), content_type="application/json"
        )

        # Then
        assert response.status_code == status.HTTP_200_OK

        self.user_group_project_permission.refresh_from_db()
        assert (
            CREATE_FEATURE
            in self.user_group_project_permission.permissions.values_list(
                "key", flat=True
            )
        )

        # and permission update is audited
        assert (
            AuditLog.objects.filter(
                related_object_type=RelatedObjectType.GRANT.name
            ).count()
            == 2
        )
        audit_log = AuditLog.objects.first()
        assert audit_log
        assert audit_log.author_id == self.org_admin.pk
        assert audit_log.related_object_type == RelatedObjectType.GRANT.name
        assert audit_log.related_object_id == self.user_group_project_permission.pk
        assert audit_log.organisation_id == self.organisation.pk
        assert (
            audit_log.log
            == f"Group Project Grant permissions updated: {self.user_permission_group.name} / {self.project.name}; "
            f"added: {CREATE_FEATURE}"
        )

    def test_user_can_delete_user_permission_for_a_project(self):
        # Given - set up data

        # When
        response = self.client.delete(self.detail_url)

        # Then
        assert response.status_code == status.HTTP_204_NO_CONTENT
        assert not UserPermissionGroupProjectPermission.objects.filter(
            id=self.user_group_project_permission.id
        ).exists()

        # and permission delete is audited
        assert (
            AuditLog.objects.filter(
                related_object_type=RelatedObjectType.GRANT.name
            ).count()
            == 1
        )
        audit_log = AuditLog.objects.first()
        assert audit_log
        assert audit_log.author_id == self.org_admin.pk
        assert audit_log.related_object_type == RelatedObjectType.GRANT.name
        assert audit_log.related_object_id == self.user_group_project_permission.pk
        assert audit_log.organisation_id == self.organisation.pk
        assert (
            audit_log.log
            == f"Group Project Grant deleted: {self.user_permission_group.name} / {self.project.name}"
        )


def test_project_migrate_to_edge_calls_trigger_migration(
    admin_client, project, mocker, settings
):
    # Given
    settings.PROJECT_METADATA_TABLE_NAME_DYNAMO = "some_table"
    mocked_identity_migrator = mocker.patch("projects.views.IdentityMigrator")

    url = reverse("api-v1:projects:project-migrate-to-edge", args=[project.id])

    # When
    response = admin_client.post(url)

    # Then
    assert response.status_code == status.HTTP_202_ACCEPTED
    mocked_identity_migrator.assert_called_once_with(project.id)
    mocked_identity_migrator.return_value.trigger_migration.assert_called_once()


def test_project_migrate_to_edge_returns_400_if_can_migrate_is_false(
    admin_client, project, mocker, settings
):
    # Given
    settings.PROJECT_METADATA_TABLE_NAME_DYNAMO = "some_table"
    mocked_identity_migrator = mocker.patch("projects.views.IdentityMigrator")
    mocked_identity_migrator.return_value.can_migrate = False

    url = reverse("api-v1:projects:project-migrate-to-edge", args=[project.id])

    # When
    response = admin_client.post(url)

    # Then
    assert response.status_code == status.HTTP_400_BAD_REQUEST
    mocked_identity_migrator.assert_called_once_with(project.id)
    mocked_identity_migrator.return_value.trigger_migration.assert_not_called()


def test_project_migrate_to_edge_returns_400_if_project_have_too_many_identities(
    admin_client, project, mocker, settings, identity, environment
):
    # Given
    Identity.objects.create(environment=environment, identifier="identity2")
    settings.PROJECT_METADATA_TABLE_NAME_DYNAMO = "some_table"
    settings.MAX_SELF_MIGRATABLE_IDENTITIES = 1
    mocked_identity_migrator = mocker.patch("projects.views.IdentityMigrator")

    url = reverse("api-v1:projects:project-migrate-to-edge", args=[project.id])

    # When
    response = admin_client.post(url)

    # Then
    assert response.status_code == status.HTTP_400_BAD_REQUEST
    assert response.json()["detail"] == "Too many identities; Please contact support"
    mocked_identity_migrator.assert_not_called()


def test_project_migrate_to_edge_returns_400_if_project_have_too_many_features(
    admin_client, project, mocker, environment, feature, multivariate_feature, settings
):
    # Given
    settings.PROJECT_METADATA_TABLE_NAME_DYNAMO = "some_table"
    project.max_features_allowed = 1
    project.save()

    mocked_identity_migrator = mocker.patch("projects.views.IdentityMigrator")

    url = reverse("api-v1:projects:project-migrate-to-edge", args=[project.id])

    # When
    response = admin_client.post(url)

    # Then
    assert response.status_code == status.HTTP_400_BAD_REQUEST
    assert response.json()["detail"] == "Project is too large; Please contact support"
    mocked_identity_migrator.assert_not_called()


def test_project_migrate_to_edge_returns_400_if_project_have_too_many_segments(
    admin_client,
    project,
    mocker,
    environment,
    feature,
    settings,
    feature_based_segment,
    segment,
):
    # Given
    settings.PROJECT_METADATA_TABLE_NAME_DYNAMO = "some_table"
    project.max_segments_allowed = 1
    project.save()

    mocked_identity_migrator = mocker.patch("projects.views.IdentityMigrator")

    url = reverse("api-v1:projects:project-migrate-to-edge", args=[project.id])

    # When
    response = admin_client.post(url)

    # Then
    assert response.status_code == status.HTTP_400_BAD_REQUEST
    assert response.json()["detail"] == "Project is too large; Please contact support"
    mocked_identity_migrator.assert_not_called()


def test_project_migrate_to_edge_returns_400_if_project_have_too_many_segment_overrides(
    admin_client,
    project,
    mocker,
    environment,
    feature,
    settings,
    feature_segment,
    multivariate_feature,
    segment,
):
    # Given
    settings.PROJECT_METADATA_TABLE_NAME_DYNAMO = "some_table"
    project.max_segment_overrides_allowed = 1
    project.save()

    # let's create another feature segment
    FeatureSegment.objects.create(
        feature=multivariate_feature, segment=segment, environment=environment
    )
    mocked_identity_migrator = mocker.patch("projects.views.IdentityMigrator")

    url = reverse("api-v1:projects:project-migrate-to-edge", args=[project.id])

    # When
    response = admin_client.post(url)

    # Then
    assert response.status_code == status.HTTP_400_BAD_REQUEST
    assert response.json()["detail"] == "Project is too large; Please contact support"
    mocked_identity_migrator.assert_not_called()


def test_list_project_with_uuid_filter_returns_correct_project(
    admin_client, project, mocker, settings, organisation
):
    # Given
    # another project
    Project.objects.create(name="Other project", organisation=organisation)

    base_url = reverse("api-v1:projects:project-list")
    url = f"{base_url}?uuid={project.uuid}"

    # When
    response = admin_client.get(url)

    # Then
    assert response.status_code == status.HTTP_200_OK
    assert len(response.json()) == 1
    assert response.json()[0]["uuid"] == str(project.uuid)


@pytest.mark.parametrize(
    "client",
    [(lazy_fixture("admin_master_api_key_client")), (lazy_fixture("admin_client"))],
)
def test_get_project_by_uuid(client, project, mocker, settings, organisation):
    # Given
    url = reverse("api-v1:projects:project-get-by-uuid", args=[str(project.uuid)])

    # When
    response = client.get(url)

    # Then
    assert response.status_code == status.HTTP_200_OK
    assert response.json()["uuid"] == str(project.uuid)


@pytest.mark.parametrize(
    "client",
    [(lazy_fixture("admin_master_api_key_client")), (lazy_fixture("admin_client"))],
)
def test_can_enable_realtime_updates_for_project(
    client, project, mocker, settings, organisation
):
    # Given
    url = reverse("api-v1:projects:project-detail", args=[project.id])

    data = {
        "name": project.name,
        "organisation": organisation.id,
        "enable_realtime_updates": True,
    }

    # When
    response = client.put(url, data=data)

    # Then
    assert response.status_code == status.HTTP_200_OK
    assert response.json()["uuid"] == str(project.uuid)
    assert response.json()["enable_realtime_updates"] is True


@pytest.mark.parametrize(
    "client",
    [(lazy_fixture("admin_master_api_key_client")), (lazy_fixture("admin_client"))],
)
def test_update_project(client, project, mocker, settings, organisation):
    # Given
    url = reverse("api-v1:projects:project-detail", args=[project.id])
    feature_name_regex = r"^[a-zA-Z0-9_]+$"
    data = {
        "name": project.name,
        "organisation": organisation.id,
        "only_allow_lower_case_feature_names": False,
        "feature_name_regex": feature_name_regex,
    }

    # When
    response = client.put(url, data=data)

    # Then
    assert response.status_code == status.HTTP_200_OK
    assert response.json()["only_allow_lower_case_feature_names"] is False
    assert response.json()["feature_name_regex"] == feature_name_regex


@pytest.mark.parametrize(
    "client",
    (lazy_fixture("admin_client"), lazy_fixture("admin_master_api_key_client")),
)
def test_get_project_list_data(client, organisation):
    # Given
    list_url = reverse("api-v1:projects:project-list")

    project_name = "Test project"
    hide_disabled_flags = False
    enable_dynamo_db = False
    prevent_flag_defaults = True
    enable_realtime_updates = False
    only_allow_lower_case_feature_names = True

    Project.objects.create(
        name=project_name,
        organisation=organisation,
        hide_disabled_flags=hide_disabled_flags,
        enable_dynamo_db=enable_dynamo_db,
        prevent_flag_defaults=prevent_flag_defaults,
        enable_realtime_updates=enable_realtime_updates,
        only_allow_lower_case_feature_names=only_allow_lower_case_feature_names,
    )

    # When
    response = client.get(list_url)

    # Then
    assert response.status_code == status.HTTP_200_OK
    assert response.json()[0]["name"] == project_name
    assert response.json()[0]["hide_disabled_flags"] is hide_disabled_flags
    assert response.json()[0]["enable_dynamo_db"] is enable_dynamo_db
    assert response.json()[0]["prevent_flag_defaults"] is prevent_flag_defaults
    assert response.json()[0]["enable_realtime_updates"] is enable_realtime_updates
    assert (
        response.json()[0]["only_allow_lower_case_feature_names"]
        is only_allow_lower_case_feature_names
    )
    assert "max_segments_allowed" not in response.json()[0].keys()
    assert "max_features_allowed" not in response.json()[0].keys()
    assert "max_segment_overrides_allowed" not in response.json()[0].keys()
    assert "total_features" not in response.json()[0].keys()
    assert "total_segments" not in response.json()[0].keys()


@pytest.mark.parametrize(
    "client",
    (lazy_fixture("admin_client"), lazy_fixture("admin_master_api_key_client")),
)
def test_get_project_data_by_id(
    client: APIClient, organisation: Organisation, project: Project
) -> None:
    # Given
    url = reverse("api-v1:projects:project-detail", args=[project.id])

    num_features = 5
    num_segments = 7

    for i in range(num_features):
        Feature.objects.create(name=f"feature_{i}", project=project)

    for i in range(num_segments):
        Segment.objects.create(name=f"feature_{i}", project=project)

    # When
    response = client.get(url)

    # Then
    assert response.status_code == status.HTTP_200_OK

    response_json = response.json()
    assert response_json["name"] == project.name
    assert response_json["max_segments_allowed"] == 100
    assert response_json["max_features_allowed"] == 400
    assert response_json["max_segment_overrides_allowed"] == 100
    assert response_json["total_features"] == num_features
    assert response_json["total_segments"] == num_segments
    assert response_json["show_edge_identity_overrides_for_feature"] is False


def test_delete_project_delete_handles_cascade_delete(
    admin_client: APIClient,
    project: Project,
    mocker: MockerFixture,
    settings: SettingsWrapper,
) -> None:
    # Given
    settings.TASK_RUN_METHOD = TaskRunMethod.SYNCHRONOUSLY

    url = reverse("api-v1:projects:project-detail", args=[project.id])
    mocked_handle_cascade_delete = mocker.patch("projects.models.handle_cascade_delete")

    # When
    response = admin_client.delete(url)

    # Then
    assert response.status_code == status.HTTP_204_NO_CONTENT
    mocked_handle_cascade_delete.delay.assert_called_once_with(
        kwargs={"project_id": project.id}
    )<|MERGE_RESOLUTION|>--- conflicted
+++ resolved
@@ -166,16 +166,13 @@
     ],
 )
 def test_can_update_project(
-<<<<<<< HEAD
-    client, project, organisation, admin_user, is_admin_master_api_key_client
-):
-=======
     client: APIClient,
     project: Project,
     organisation: Organisation,
     enterprise_subscription: Subscription,
+    admin_user: FFAdminUser,
+    is_admin_master_api_key_client: bool,
 ) -> None:
->>>>>>> 097bcf75
     # Given
     new_name = "New project name"
     new_stale_flags_limit_days = 15
