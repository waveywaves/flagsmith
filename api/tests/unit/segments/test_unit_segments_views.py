--- conflicted
+++ resolved
@@ -14,14 +14,9 @@
 from audit.related_object_type import RelatedObjectType
 from environments.models import Environment
 from features.models import Feature
-<<<<<<< HEAD
 from metadata.models import MetadataModelField
 from projects.models import Project
-from segments.models import Condition, Segment, SegmentRule
-=======
-from projects.models import Project
 from segments.models import Condition, Segment, SegmentRule, WhitelistedSegment
->>>>>>> c60a1451
 from util.mappers import map_identity_to_identity_document
 
 User = get_user_model()
@@ -585,7 +580,6 @@
     assert segment_rule.conditions.count() == 0
 
 
-<<<<<<< HEAD
 @pytest.mark.parametrize(
     "client",
     [lazy_fixture("admin_master_api_key_client"), lazy_fixture("admin_client")],
@@ -594,7 +588,7 @@
     project: Project,
     client: APIClient,
     required_a_segment_metadata_field: MetadataModelField,
-):
+) -> None:
     # Given
     url = reverse("api-v1:projects:project-segments-list", args=[project.id])
     description = "This is the description"
@@ -609,7 +603,55 @@
                 "model_field": required_a_segment_metadata_field.id,
                 "field_value": field_value,
             },
-=======
+        ],
+    }
+
+    # When
+    response = client.post(url, data=json.dumps(data), content_type="application/json")
+
+    # Then
+    assert response.status_code == status.HTTP_201_CREATED
+    assert (
+        response.json()["metadata"][0]["model_field"]
+        == required_a_segment_metadata_field.id
+    )
+    assert response.json()["metadata"][0]["field_value"] == str(field_value)
+
+
+@pytest.mark.parametrize(
+    "client",
+    [lazy_fixture("admin_master_api_key_client"), lazy_fixture("admin_client")],
+)
+def test_create_segment_with_required_metadata_returns_400(
+    project,
+    client,
+    required_a_segment_metadata_field,
+):
+    # Given
+    url = reverse("api-v1:projects:project-segments-list", args=[project.id])
+    description = "This is the description"
+    field_value = 10
+    content_type = 9999
+    data = {
+        "name": "Test Segment",
+        "description": description,
+        "project": project.id,
+        "rules": [{"type": "ALL", "rules": [], "conditions": []}],
+        "metadata": [
+            {
+                "model_field": content_type,
+                "field_value": field_value,
+            },
+        ],
+    }
+
+    # When
+    response = client.post(url, data=json.dumps(data), content_type="application/json")
+
+    # Then
+    assert response.status_code == status.HTTP_400_BAD_REQUEST
+
+
 def test_update_segment_obeys_max_conditions(
     project: Project,
     admin_client: APIClient,
@@ -667,60 +709,60 @@
                 ],
                 "conditions": [],
             }
->>>>>>> c60a1451
-        ],
-    }
-
-    # When
-<<<<<<< HEAD
+        ],
+    }
+
+    # When
+    response = admin_client.put(
+        url, data=json.dumps(data), content_type="application/json"
+    )
+
+    # Then
+    assert response.status_code == status.HTTP_400_BAD_REQUEST
+    assert response.json() == {
+        "segment": "The segment has 11 conditions, which exceeds the maximum condition count of 10."
+    }
+
+    nested_rule.refresh_from_db()
+    assert nested_rule.conditions.count() == 1
+
+
+@pytest.mark.parametrize(
+    "client",
+    [lazy_fixture("admin_master_api_key_client"), lazy_fixture("admin_client")],
+)
+def test_create_segment_with_optional_metadata_returns_201(
+    project: Project,
+    client: APIClient,
+    optional_b_segment_metadata_field: MetadataModelField,
+):
+    # Given
+    url = reverse("api-v1:projects:project-segments-list", args=[project.id])
+    description = "This is the description"
+    field_value = 10
+    data = {
+        "name": "Test Segment",
+        "description": description,
+        "project": project.id,
+        "rules": [{"type": "ALL", "rules": [], "conditions": []}],
+        "metadata": [
+            {
+                "model_field": optional_b_segment_metadata_field.id,
+                "field_value": field_value,
+            },
+        ],
+    }
+
+    # When
     response = client.post(url, data=json.dumps(data), content_type="application/json")
 
     # Then
     assert response.status_code == status.HTTP_201_CREATED
     assert (
         response.json()["metadata"][0]["model_field"]
-        == required_a_segment_metadata_field.id
+        == optional_b_segment_metadata_field.id
     )
     assert response.json()["metadata"][0]["field_value"] == str(field_value)
-
-
-@pytest.mark.parametrize(
-    "client",
-    [lazy_fixture("admin_master_api_key_client"), lazy_fixture("admin_client")],
-)
-def test_create_segment_with_required_metadata_returns_400(
-    project,
-    client,
-    required_a_segment_metadata_field,
-):
-    # Given
-    url = reverse("api-v1:projects:project-segments-list", args=[project.id])
-    description = "This is the description"
-    field_value = 10
-    content_type = 9999
-    data = {
-        "name": "Test Segment",
-        "description": description,
-        "project": project.id,
-        "rules": [{"type": "ALL", "rules": [], "conditions": []}],
-        "metadata": [
-            {
-                "model_field": content_type,
-                "field_value": field_value,
-            },
-=======
-    response = admin_client.put(
-        url, data=json.dumps(data), content_type="application/json"
-    )
-
-    # Then
-    assert response.status_code == status.HTTP_400_BAD_REQUEST
-    assert response.json() == {
-        "segment": "The segment has 11 conditions, which exceeds the maximum condition count of 10."
-    }
-
-    nested_rule.refresh_from_db()
-    assert nested_rule.conditions.count() == 1
 
 
 def test_update_segment_evades_max_conditions_when_whitelisted(
@@ -783,42 +825,10 @@
                 ],
                 "conditions": [],
             }
->>>>>>> c60a1451
-        ],
-    }
-
-    # When
-<<<<<<< HEAD
-    response = client.post(url, data=json.dumps(data), content_type="application/json")
-
-    # Then
-    assert response.status_code == status.HTTP_400_BAD_REQUEST
-
-
-@pytest.mark.parametrize(
-    "client",
-    [lazy_fixture("admin_master_api_key_client"), lazy_fixture("admin_client")],
-)
-def test_create_segment_with_optional_metadata_returns_201(
-    project: Project,
-    client: APIClient,
-    optional_b_segment_metadata_field: MetadataModelField,
-):
-    # Given
-    url = reverse("api-v1:projects:project-segments-list", args=[project.id])
-    description = "This is the description"
-    field_value = 10
-    data = {
-        "name": "Test Segment",
-        "description": description,
-        "project": project.id,
-        "rules": [{"type": "ALL", "rules": [], "conditions": []}],
-        "metadata": [
-            {
-                "model_field": optional_b_segment_metadata_field.id,
-                "field_value": field_value,
-            },
-=======
+        ],
+    }
+
+    # When
     response = admin_client.put(
         url, data=json.dumps(data), content_type="application/json"
     )
@@ -868,22 +878,10 @@
                     }
                 ],
             }
->>>>>>> c60a1451
-        ],
-    }
-
-    # When
-<<<<<<< HEAD
-    response = client.post(url, data=json.dumps(data), content_type="application/json")
-
-    # Then
-    assert response.status_code == status.HTTP_201_CREATED
-    assert (
-        response.json()["metadata"][0]["model_field"]
-        == optional_b_segment_metadata_field.id
-    )
-    assert response.json()["metadata"][0]["field_value"] == str(field_value)
-=======
+        ],
+    }
+
+    # When
     response = admin_client.post(
         url, data=json.dumps(data), content_type="application/json"
     )
@@ -893,6 +891,4 @@
     assert response.json() == {
         "segment": "The segment has 11 conditions, which exceeds the maximum condition count of 10."
     }
-
-    assert Segment.objects.count() == 0
->>>>>>> c60a1451
+    assert Segment.objects.count() == 0