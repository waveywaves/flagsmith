import uuid
from datetime import timedelta
from unittest.mock import MagicMock

import pytest
from django.core.mail.message import EmailMultiAlternatives
from django.utils import timezone
from freezegun.api import FrozenDateTimeFactory
from pytest_mock import MockerFixture

from organisations.chargebee.metadata import ChargebeeObjMetadata
from organisations.constants import API_USAGE_GRACE_PERIOD
from organisations.models import (
<<<<<<< HEAD
=======
    APILimitAccessBlock,
    OranisationAPIUsageNotification,
>>>>>>> 75acd12c
    Organisation,
    OrganisationAPIBilling,
    OrganisationAPIUsageNotification,
    OrganisationRole,
    OrganisationSubscriptionInformationCache,
    UserOrganisation,
)
from organisations.subscriptions.constants import (
    CHARGEBEE,
    FREE_PLAN_ID,
    MAX_API_CALLS_IN_FREE_PLAN,
    MAX_SEATS_IN_FREE_PLAN,
)
from organisations.subscriptions.xero.metadata import XeroSubscriptionMetadata
from organisations.tasks import (
    ALERT_EMAIL_MESSAGE,
    ALERT_EMAIL_SUBJECT,
    charge_for_api_call_count_overages,
    finish_subscription_cancellation,
    handle_api_usage_notifications,
    restrict_use_due_to_api_limit_grace_period_over,
    send_org_over_limit_alert,
    send_org_subscription_cancelled_alert,
    unrestrict_after_api_limit_grace_period_is_stale,
)
from users.models import FFAdminUser


def test_send_org_over_limit_alert_for_organisation_with_free_subscription(
    organisation, mocker
):
    # Given
    mocked_ffadmin_user = mocker.patch("organisations.tasks.FFAdminUser")

    # When
    send_org_over_limit_alert(organisation.id)

    # Then
    args, kwargs = mocked_ffadmin_user.send_alert_to_admin_users.call_args
    assert len(args) == 0
    assert len(kwargs) == 2
    assert kwargs["message"] == ALERT_EMAIL_MESSAGE % (
        organisation.name,
        organisation.num_seats,
        MAX_SEATS_IN_FREE_PLAN,
        FREE_PLAN_ID,
    )
    assert kwargs["subject"] == ALERT_EMAIL_SUBJECT


@pytest.mark.parametrize(
    "SubscriptionMetadata", [ChargebeeObjMetadata, XeroSubscriptionMetadata]
)
def test_send_org_over_limit_alert_for_organisation_with_subscription(
    organisation, subscription, mocker, SubscriptionMetadata
):
    # Given
    mocked_ffadmin_user = mocker.patch("organisations.tasks.FFAdminUser")
    max_seats = 10
    mocker.patch(
        "organisations.tasks.get_subscription_metadata",
        return_value=SubscriptionMetadata(seats=max_seats),
    )

    # When
    send_org_over_limit_alert(organisation.id)

    # Then
    args, kwargs = mocked_ffadmin_user.send_alert_to_admin_users.call_args
    assert len(args) == 0
    assert len(kwargs) == 2
    assert kwargs["message"] == ALERT_EMAIL_MESSAGE % (
        organisation.name,
        organisation.num_seats,
        max_seats,
        subscription.plan,
    )
    assert kwargs["subject"] == ALERT_EMAIL_SUBJECT


def test_subscription_cancellation(db: None) -> None:
    # Given
    organisation = Organisation.objects.create()
    OrganisationSubscriptionInformationCache.objects.create(
        organisation=organisation,
    )
    UserOrganisation.objects.create(
        organisation=organisation,
        user=FFAdminUser.objects.create(email=f"{uuid.uuid4()}@example.com"),
        role=OrganisationRole.ADMIN,
    )

    assert organisation.subscription_information_cache
    subscription = organisation.subscription
    notes = "Notes to be kept"
    subscription.subscription_id = "id"
    subscription.subscription_date = timezone.now()
    subscription.plan = "plan_code"
    subscription.max_seats = 1_000_000
    subscription.max_api_calls = 1_000_000
    subscription.cancellation_date = timezone.now()
    subscription.customer_id = "customer23"
    subscription.billing_status = "ACTIVE"
    subscription.payment_method = "CHARGEBEE"
    subscription.notes = notes

    subscription.save()

    # When
    finish_subscription_cancellation()

    # Then
    organisation.refresh_from_db()
    subscription.refresh_from_db()
    assert getattr(organisation, "subscription_information_cache", None) is None
    assert subscription.subscription_id is None
    assert subscription.subscription_date is None
    assert subscription.plan == FREE_PLAN_ID
    assert subscription.max_seats == MAX_SEATS_IN_FREE_PLAN
    assert subscription.max_api_calls == MAX_API_CALLS_IN_FREE_PLAN
    assert subscription.cancellation_date is None
    assert subscription.customer_id is None
    assert subscription.billing_status is None
    assert subscription.payment_method is None
    assert subscription.cancellation_date is None
    assert subscription.notes == notes


@pytest.mark.freeze_time("2023-01-19T09:12:34+00:00")
def test_finish_subscription_cancellation(db: None, mocker: MockerFixture) -> None:
    # Given
    send_org_subscription_cancelled_alert_task = mocker.patch(
        "organisations.tasks.send_org_subscription_cancelled_alert"
    )

    organisation1 = Organisation.objects.create(name="TestCorp")
    organisation2 = Organisation.objects.create()
    organisation3 = Organisation.objects.create()
    organisation4 = Organisation.objects.create()

    # Far future cancellation will be unaffected.
    organisation_user_count = 3
    for __ in range(organisation_user_count):
        UserOrganisation.objects.create(
            organisation=organisation1,
            user=FFAdminUser.objects.create(email=f"{uuid.uuid4()}@example.com"),
            role=OrganisationRole.ADMIN,
        )
    future = timezone.now() + timedelta(days=20)
    organisation1.subscription.prepare_for_cancel(cancellation_date=future)

    # Test one of the send org alerts.
    send_org_subscription_cancelled_alert_task.delay.assert_called_once_with(
        kwargs={
            "organisation_name": organisation1.name,
            "formatted_cancellation_date": "2023-02-08 09:12:34",
        }
    )

    # Two organisations are impacted.
    for __ in range(organisation_user_count):
        UserOrganisation.objects.create(
            organisation=organisation2,
            user=FFAdminUser.objects.create(email=f"{uuid.uuid4()}@example.com"),
            role=OrganisationRole.ADMIN,
        )

    organisation2.subscription.prepare_for_cancel(
        cancellation_date=timezone.now() - timedelta(hours=2)
    )

    for __ in range(organisation_user_count):
        UserOrganisation.objects.create(
            organisation=organisation3,
            user=FFAdminUser.objects.create(email=f"{uuid.uuid4()}@example.com"),
            role=OrganisationRole.ADMIN,
        )
    organisation3.subscription.prepare_for_cancel(
        cancellation_date=timezone.now() - timedelta(hours=4)
    )

    # Remaining organisation4 has not canceled, should be left unaffected.
    for __ in range(organisation_user_count):
        UserOrganisation.objects.create(
            organisation=organisation4,
            user=FFAdminUser.objects.create(email=f"{uuid.uuid4()}@example.com"),
            role=OrganisationRole.ADMIN,
        )

    # When
    finish_subscription_cancellation()

    # Then
    organisation1.refresh_from_db()
    organisation2.refresh_from_db()
    organisation3.refresh_from_db()
    organisation4.refresh_from_db()

    assert organisation1.num_seats == organisation_user_count
    assert organisation2.num_seats == 1
    assert organisation3.num_seats == 1
    assert organisation4.num_seats == organisation_user_count


def test_send_org_subscription_cancelled_alert(db: None, mocker: MockerFixture) -> None:
    # Given
    send_mail_mock = mocker.patch("users.models.send_mail")

    # When
    send_org_subscription_cancelled_alert(
        organisation_name="TestCorp",
        formatted_cancellation_date="2023-02-08 09:12:34",
    )

    # Then
    send_mail_mock.assert_called_once_with(
        subject="Organisation TestCorp has cancelled their subscription",
        message="Organisation TestCorp has cancelled their subscription on 2023-02-08 09:12:34",
        from_email="noreply@flagsmith.com",
        recipient_list=[],
        fail_silently=True,
    )


@pytest.mark.freeze_time("2023-01-19T09:09:47.325132+00:00")
def test_handle_api_usage_notifications_when_feature_flag_is_off(
    mocker: MockerFixture,
    organisation: Organisation,
    mailoutbox: list[EmailMultiAlternatives],
) -> None:
    # Given
    now = timezone.now()
    OrganisationSubscriptionInformationCache.objects.create(
        organisation=organisation,
        allowed_seats=10,
        allowed_projects=3,
        allowed_30d_api_calls=100,
        chargebee_email="test@example.com",
        current_billing_term_starts_at=now - timedelta(days=45),
        current_billing_term_ends_at=now + timedelta(days=320),
    )
    mock_api_usage = mocker.patch(
        "organisations.tasks.get_current_api_usage",
    )
    get_client_mock = mocker.patch("organisations.tasks.get_client")
    client_mock = MagicMock()
    get_client_mock.return_value = client_mock
    client_mock.get_identity_flags.return_value.is_feature_enabled.return_value = False

    # When
    handle_api_usage_notifications()

    # Then
    mock_api_usage.assert_not_called()

    assert len(mailoutbox) == 0
    assert (
        OrganisationAPIUsageNotification.objects.filter(
            organisation=organisation,
        ).count()
        == 0
    )


@pytest.mark.freeze_time("2023-01-19T09:09:47.325132+00:00")
def test_handle_api_usage_notifications_below_100(
    mocker: MockerFixture,
    organisation: Organisation,
    mailoutbox: list[EmailMultiAlternatives],
) -> None:
    # Given
    now = timezone.now()
    OrganisationSubscriptionInformationCache.objects.create(
        organisation=organisation,
        allowed_seats=10,
        allowed_projects=3,
        allowed_30d_api_calls=100,
        chargebee_email="test@example.com",
        current_billing_term_starts_at=now - timedelta(days=45),
        current_billing_term_ends_at=now + timedelta(days=320),
    )
    mock_api_usage = mocker.patch(
        "organisations.tasks.get_current_api_usage",
    )
    mock_api_usage.return_value = 91
    get_client_mock = mocker.patch("organisations.tasks.get_client")
    client_mock = MagicMock()
    get_client_mock.return_value = client_mock
    client_mock.get_identity_flags.return_value.is_feature_enabled.return_value = True

    assert not OrganisationAPIUsageNotification.objects.filter(
        organisation=organisation,
    ).exists()

    # When
    handle_api_usage_notifications()

    # Then
    mock_api_usage.assert_called_once_with(organisation.id, "14d")

    assert len(mailoutbox) == 1
    email = mailoutbox[0]
    assert email.subject == "Flagsmith API use has reached 90%"
    assert email.body == (
        "Hi there,\n\nThe API usage for Test Org has reached "
        "90% within the current subscription period. Please "
        "consider upgrading your organisations account limits.\n\n"
        "Thank you!\n\nThe Flagsmith Team\n"
    )

    assert len(email.alternatives) == 1
    assert len(email.alternatives[0]) == 2
    assert email.alternatives[0][1] == "text/html"

    assert email.alternatives[0][0] == (
        "<table>\n\n        <tr>\n\n               "
        "<td>Hi there,</td>\n\n        </tr>\n\n        "
        "<tr>\n\n               <td>\n                 "
        "The API usage for Test Org has reached\n                 "
        "90% within the current subscription period.\n                 "
        "Please consider upgrading your organisations account limits.\n"
        "               </td>\n\n\n        </tr>\n\n        "
        "<tr>\n\n               <td>Thank you!</td>\n\n      "
        "  </tr>\n\n        <tr>\n\n               "
        "<td>The Flagsmith Team</td>\n\n        "
        "</tr>\n\n</table>\n"
    )

    assert email.from_email == "noreply@flagsmith.com"
    # Only admin because threshold is under 100.
    assert email.to == ["admin@example.com"]

    assert (
        OrganisationAPIUsageNotification.objects.filter(
            organisation=organisation,
        ).count()
        == 1
    )
    api_usage_notification = OrganisationAPIUsageNotification.objects.filter(
        organisation=organisation,
    ).first()

    assert api_usage_notification.percent_usage == 90

    # Now re-run the usage to make sure the notification isn't resent.
    handle_api_usage_notifications()

    assert (
        OrganisationAPIUsageNotification.objects.filter(
            organisation=organisation,
        ).count()
        == 1
    )
    assert OrganisationAPIUsageNotification.objects.first() == api_usage_notification


@pytest.mark.freeze_time("2023-01-19T09:09:47.325132+00:00")
def test_handle_api_usage_notifications_above_100(
    mocker: MockerFixture,
    organisation: Organisation,
    mailoutbox: list[EmailMultiAlternatives],
) -> None:
    # Given
    now = timezone.now()
    OrganisationSubscriptionInformationCache.objects.create(
        organisation=organisation,
        allowed_seats=10,
        allowed_projects=3,
        allowed_30d_api_calls=100,
        chargebee_email="test@example.com",
        current_billing_term_starts_at=now - timedelta(days=45),
        current_billing_term_ends_at=now + timedelta(days=320),
    )
    mock_api_usage = mocker.patch(
        "organisations.tasks.get_current_api_usage",
    )
    mock_api_usage.return_value = 105

    get_client_mock = mocker.patch("organisations.tasks.get_client")
    client_mock = MagicMock()
    get_client_mock.return_value = client_mock
    client_mock.get_identity_flags.return_value.is_feature_enabled.return_value = True

    assert not OrganisationAPIUsageNotification.objects.filter(
        organisation=organisation,
    ).exists()

    # When
    handle_api_usage_notifications()

    # Then
    mock_api_usage.assert_called_once_with(organisation.id, "14d")

    assert len(mailoutbox) == 1
    email = mailoutbox[0]
    assert email.subject == "Flagsmith API use has reached 100%"
    assert email.body == (
        "Hi there,\n\nThe API usage for Test Org has breached "
        "100% within the current subscription period. Please "
        "upgrade your organisations account to ensure "
        "continued service.\n\nThank you!\n\n"
        "The Flagsmith Team\n"
    )

    assert len(email.alternatives) == 1
    assert len(email.alternatives[0]) == 2
    assert email.alternatives[0][1] == "text/html"

    assert email.alternatives[0][0] == (
        "<table>\n\n        <tr>\n\n               <td>Hi "
        "there,</td>\n\n        </tr>\n\n        <tr>\n\n    "
        "           <td>\n                 The API usage for Test Org "
        "has breached\n                 100% within the "
        "current subscription period.\n                 "
        "Please upgrade your organisations account to ensure "
        "continued service.\n               </td>\n\n\n      "
        "  </tr>\n\n        <tr>\n\n               <td>"
        "Thank you!</td>\n\n        </tr>\n\n        <tr>\n\n"
        "               <td>The Flagsmith Team</td>\n\n        "
        "</tr>\n\n</table>\n"
    )

    assert email.from_email == "noreply@flagsmith.com"
    # Extra staff included because threshold is over 100.
    assert email.to == ["admin@example.com", "staff@example.com"]

    assert (
        OrganisationAPIUsageNotification.objects.filter(
            organisation=organisation,
        ).count()
        == 1
    )
    api_usage_notification = OrganisationAPIUsageNotification.objects.filter(
        organisation=organisation,
    ).first()

    assert api_usage_notification.percent_usage == 100

    # Now re-run the usage to make sure the notification isn't resent.
    handle_api_usage_notifications()

    assert (
        OrganisationAPIUsageNotification.objects.filter(
            organisation=organisation,
        ).count()
        == 1
    )
<<<<<<< HEAD
    assert OrganisationAPIUsageNotification.objects.first() == api_usage_notification


@pytest.mark.freeze_time("2023-01-19T09:09:47.325132+00:00")
def test_charge_for_api_call_count_overages_scale_up(
    organisation: Organisation,
    mocker: MockerFixture,
) -> None:
    # Given
    now = timezone.now()
    OrganisationSubscriptionInformationCache.objects.create(
        organisation=organisation,
        allowed_seats=10,
        allowed_projects=3,
        allowed_30d_api_calls=10_000,
        chargebee_email="test@example.com",
        current_billing_term_starts_at=now - timedelta(days=30),
        current_billing_term_ends_at=now + timedelta(minutes=30),
    )
    organisation.subscription.subscription_id = "fancy_sub_id23"
    organisation.subscription.plan = "scale-up-v2"
    organisation.subscription.save()
    OrganisationAPIUsageNotification.objects.create(
        organisation=organisation,
        percent_usage=100,
        notified_at=now,
    )

    mocker.patch("organisations.chargebee.chargebee.chargebee.Subscription.retrieve")
    mock_chargebee_update = mocker.patch(
        "organisations.chargebee.chargebee.chargebee.Subscription.update"
    )

    mock_api_usage = mocker.patch(
        "organisations.tasks.get_current_api_usage",
    )
    mock_api_usage.return_value = 12_005
    assert OrganisationAPIBilling.objects.count() == 0

    # When
    charge_for_api_call_count_overages()

    # Then
    mock_chargebee_update.assert_called_once_with(
        organisation.subscription.subscription_id,
        {
            "addons": [
                {
                    "id": "additional-api-scale-up-monthly",
                    "quantity": 2,  # Two thousand API requests.
                }
            ],
            "prorate": False,
            "invoice_immediately": False,
        },
    )

    assert OrganisationAPIBilling.objects.count() == 1
    api_billing = OrganisationAPIBilling.objects.first()
    assert api_billing.organisation == organisation
    assert api_billing.api_overage == 2000
    assert api_billing.immediate_invoice is False
    assert api_billing.billed_at == now


@pytest.mark.freeze_time("2023-01-19T09:09:47.325132+00:00")
def test_charge_for_api_call_count_overages_start_up(
    organisation: Organisation,
    mocker: MockerFixture,
) -> None:
    # Given
    now = timezone.now()
    OrganisationSubscriptionInformationCache.objects.create(
        organisation=organisation,
        allowed_seats=10,
        allowed_projects=3,
        allowed_30d_api_calls=10_000,
        chargebee_email="test@example.com",
        current_billing_term_starts_at=now - timedelta(days=30),
        current_billing_term_ends_at=now + timedelta(minutes=30),
    )
    organisation.subscription.subscription_id = "fancy_sub_id23"
    organisation.subscription.plan = "startup-v2"
    organisation.subscription.save()
    OrganisationAPIUsageNotification.objects.create(
        organisation=organisation,
        percent_usage=100,
        notified_at=now,
    )

    mocker.patch("organisations.chargebee.chargebee.chargebee.Subscription.retrieve")
    mock_chargebee_update = mocker.patch(
        "organisations.chargebee.chargebee.chargebee.Subscription.update"
    )

    mock_api_usage = mocker.patch(
        "organisations.tasks.get_current_api_usage",
    )
    mock_api_usage.return_value = 12_005
    assert OrganisationAPIBilling.objects.count() == 0

    # When
    charge_for_api_call_count_overages()

    # Then
    mock_chargebee_update.assert_called_once_with(
        organisation.subscription.subscription_id,
        {
            "addons": [
                {
                    "id": "additional-api-start-up-monthly",
                    "quantity": 2,  # Two thousand API requests.
                }
            ],
            "prorate": False,
            "invoice_immediately": False,
        },
    )

    assert OrganisationAPIBilling.objects.count() == 1
    api_billing = OrganisationAPIBilling.objects.first()
    assert api_billing.organisation == organisation
    assert api_billing.api_overage == 2000
    assert api_billing.immediate_invoice is False
    assert api_billing.billed_at == now

    # Now attempt to rebill the account should fail
    calls_mock = mocker.patch(
        "organisations.tasks.add_1000_api_calls_start_up",
    )
    charge_for_api_call_count_overages()
    assert OrganisationAPIBilling.objects.count() == 1
    calls_mock.assert_not_called()


@pytest.mark.freeze_time("2023-01-19T09:09:47.325132+00:00")
def test_charge_for_api_call_count_overages_with_yearly_account(
    organisation: Organisation,
    mocker: MockerFixture,
) -> None:
    # Given
    now = timezone.now()
    OrganisationSubscriptionInformationCache.objects.create(
        organisation=organisation,
        allowed_seats=10,
        allowed_projects=3,
        allowed_30d_api_calls=10_000,
        chargebee_email="test@example.com",
        current_billing_term_starts_at=now - timedelta(days=365),
        current_billing_term_ends_at=now + timedelta(hours=6),
    )
    organisation.subscription.subscription_id = "fancy_sub_id23"
    organisation.subscription.plan = "startup-v2"
    organisation.subscription.save()
    OrganisationAPIUsageNotification.objects.create(
        organisation=organisation,
        percent_usage=100,
        notified_at=now,
    )

    mocker.patch("organisations.chargebee.chargebee.chargebee.Subscription.retrieve")
    mock_chargebee_update = mocker.patch(
        "organisations.chargebee.chargebee.chargebee.Subscription.update"
    )

    mock_api_usage = mocker.patch(
        "organisations.tasks.get_current_api_usage",
    )

    mock_api_usage.return_value = 12_005
    assert OrganisationAPIBilling.objects.count() == 0

    # When
    charge_for_api_call_count_overages()

    # Then
    mock_chargebee_update.assert_not_called()
    assert OrganisationAPIBilling.objects.count() == 0


@pytest.mark.freeze_time("2023-01-19T09:09:47.325132+00:00")
def test_charge_for_api_call_count_overages_with_bad_plan(
    organisation: Organisation,
    mocker: MockerFixture,
) -> None:
    # Given
    now = timezone.now()
    OrganisationSubscriptionInformationCache.objects.create(
        organisation=organisation,
        allowed_seats=10,
        allowed_projects=3,
        allowed_30d_api_calls=10_000,
        chargebee_email="test@example.com",
        current_billing_term_starts_at=now - timedelta(days=30),
        current_billing_term_ends_at=now + timedelta(hours=6),
    )
    organisation.subscription.subscription_id = "fancy_sub_id23"
    organisation.subscription.plan = "some-bad-plan-someone-randomly-made"
    organisation.subscription.save()
    OrganisationAPIUsageNotification.objects.create(
        organisation=organisation,
        percent_usage=100,
        notified_at=now,
    )

    mocker.patch("organisations.chargebee.chargebee.chargebee.Subscription.retrieve")
    mock_chargebee_update = mocker.patch(
        "organisations.chargebee.chargebee.chargebee.Subscription.update"
    )

    mock_api_usage = mocker.patch(
        "organisations.tasks.get_current_api_usage",
    )

    mock_api_usage.return_value = 12_005
    assert OrganisationAPIBilling.objects.count() == 0

    # When
    charge_for_api_call_count_overages()

    # Then
    # Since the plan is not known ahead of time, it isn't charged.
    mock_chargebee_update.assert_not_called()
    assert OrganisationAPIBilling.objects.count() == 0
=======
    assert OranisationAPIUsageNotification.objects.first() == api_usage_notification


@pytest.mark.freeze_time("2023-01-19T09:09:47.325132+00:00")
def test_restrict_use_due_to_api_limit_grace_period_over(
    mocker: MockerFixture,
    organisation: Organisation,
    freezer: FrozenDateTimeFactory,
) -> None:
    # Given
    get_client_mock = mocker.patch("organisations.tasks.get_client")
    client_mock = MagicMock()
    get_client_mock.return_value = client_mock
    client_mock.get_identity_flags.return_value.is_feature_enabled.return_value = True

    now = timezone.now()
    organisation2 = Organisation.objects.create(name="Org #2")
    organisation3 = Organisation.objects.create(name="Org #3")
    organisation4 = Organisation.objects.create(name="Org #4")
    organisation5 = Organisation.objects.create(name="Org #5")

    organisation5.subscription.plan = "scale-up-v2"
    organisation5.subscription.payment_method = CHARGEBEE
    organisation5.subscription.subscription_id = "subscription-id"
    organisation5.subscription.save()

    OranisationAPIUsageNotification.objects.create(
        notified_at=now,
        organisation=organisation,
        percent_usage=100,
    )
    OranisationAPIUsageNotification.objects.create(
        notified_at=now,
        organisation=organisation,
        percent_usage=120,
    )
    OranisationAPIUsageNotification.objects.create(
        notified_at=now,
        organisation=organisation2,
        percent_usage=100,
    )

    # Should be ignored, since percent usage is less than 100.
    OranisationAPIUsageNotification.objects.create(
        notified_at=now,
        organisation=organisation3,
        percent_usage=90,
    )

    # Should be ignored, since not on a free plan.
    OranisationAPIUsageNotification.objects.create(
        notified_at=now,
        organisation=organisation5,
        percent_usage=120,
    )

    now = now + timedelta(days=API_USAGE_GRACE_PERIOD + 1)
    freezer.move_to(now)

    # Should be ignored, since the notify period is too recent.
    OranisationAPIUsageNotification.objects.create(
        notified_at=now,
        organisation=organisation3,
        percent_usage=120,
    )

    # When
    restrict_use_due_to_api_limit_grace_period_over()

    # Then
    organisation.refresh_from_db()
    organisation2.refresh_from_db()
    organisation3.refresh_from_db()
    organisation4.refresh_from_db()
    organisation5.refresh_from_db()

    # Organisation without breaching 100 percent usage is ok.
    assert organisation3.stop_serving_flags is False
    assert organisation3.block_access_to_admin is False
    assert getattr(organisation3, "api_limit_access_block", None) is None

    # Organisation which is still in the grace period is ok.
    assert organisation4.stop_serving_flags is False
    assert organisation4.block_access_to_admin is False
    assert getattr(organisation4, "api_limit_access_block", None) is None

    # Organisation which is not on the free plan is ok.
    assert organisation5.stop_serving_flags is False
    assert organisation5.block_access_to_admin is False
    assert getattr(organisation5, "api_limit_access_block", None) is None

    # Organisations that breached 100 are blocked.
    assert organisation.stop_serving_flags is True
    assert organisation.block_access_to_admin is True
    assert organisation.api_limit_access_block
    assert organisation2.stop_serving_flags is True
    assert organisation2.block_access_to_admin is True
    assert organisation2.api_limit_access_block

    # Organisations that change their subscription are unblocked.
    organisation.subscription.plan = "scale-up-v2"
    organisation.subscription.save()
    organisation.refresh_from_db()
    assert organisation.stop_serving_flags is False
    assert organisation.block_access_to_admin is False
    assert getattr(organisation, "api_limit_access_block", None) is None


@pytest.mark.freeze_time("2023-01-19T09:09:47.325132+00:00")
def test_unrestrict_after_api_limit_grace_period_is_stale(
    organisation: Organisation,
    freezer: FrozenDateTimeFactory,
) -> None:
    # Given
    now = timezone.now()
    organisation2 = Organisation.objects.create(name="Org #2")
    organisation3 = Organisation.objects.create(name="Org #3")
    organisation4 = Organisation.objects.create(name="Org #4")

    organisation.stop_serving_flags = True
    organisation.block_access_to_admin = True
    organisation.save()

    organisation2.stop_serving_flags = True
    organisation2.block_access_to_admin = True
    organisation2.save()

    organisation3.stop_serving_flags = True
    organisation3.block_access_to_admin = True
    organisation3.save()

    organisation4.stop_serving_flags = True
    organisation4.block_access_to_admin = True
    organisation4.save()

    # Create access blocks for the first three, excluding the 4th.
    APILimitAccessBlock.objects.create(organisation=organisation)
    APILimitAccessBlock.objects.create(organisation=organisation2)
    APILimitAccessBlock.objects.create(organisation=organisation3)

    OranisationAPIUsageNotification.objects.create(
        notified_at=now,
        organisation=organisation,
        percent_usage=100,
    )
    OranisationAPIUsageNotification.objects.create(
        notified_at=now,
        organisation=organisation,
        percent_usage=120,
    )
    OranisationAPIUsageNotification.objects.create(
        notified_at=now,
        organisation=organisation2,
        percent_usage=100,
    )

    now = now + timedelta(days=32)
    freezer.move_to(now)

    # Exclude the organisation since there's a recent notification.
    OranisationAPIUsageNotification.objects.create(
        notified_at=now,
        organisation=organisation3,
        percent_usage=120,
    )

    # When
    unrestrict_after_api_limit_grace_period_is_stale()

    # Then
    organisation.refresh_from_db()
    organisation2.refresh_from_db()
    organisation3.refresh_from_db()
    organisation4.refresh_from_db()

    # Organisations with stale notifications revert to access.
    assert organisation.stop_serving_flags is False
    assert organisation.block_access_to_admin is False
    assert organisation2.stop_serving_flags is False
    assert organisation2.block_access_to_admin is False
    assert getattr(organisation, "api_limit_access_block", None) is None
    assert getattr(organisation2, "api_limit_access_block", None) is None

    # Organisations with recent API usage notifications are blocked.
    assert organisation3.stop_serving_flags is True
    assert organisation3.block_access_to_admin is True
    assert organisation3.api_limit_access_block

    # Organisations without api limit access blocks stay blocked.
    assert organisation4.stop_serving_flags is True
    assert organisation4.block_access_to_admin is True
    assert getattr(organisation4, "api_limit_access_block", None) is None
>>>>>>> 75acd12c
<|MERGE_RESOLUTION|>--- conflicted
+++ resolved
@@ -11,11 +11,7 @@
 from organisations.chargebee.metadata import ChargebeeObjMetadata
 from organisations.constants import API_USAGE_GRACE_PERIOD
 from organisations.models import (
-<<<<<<< HEAD
-=======
     APILimitAccessBlock,
-    OranisationAPIUsageNotification,
->>>>>>> 75acd12c
     Organisation,
     OrganisationAPIBilling,
     OrganisationAPIUsageNotification,
@@ -463,7 +459,7 @@
         ).count()
         == 1
     )
-<<<<<<< HEAD
+
     assert OrganisationAPIUsageNotification.objects.first() == api_usage_notification
 
 
@@ -688,8 +684,6 @@
     # Since the plan is not known ahead of time, it isn't charged.
     mock_chargebee_update.assert_not_called()
     assert OrganisationAPIBilling.objects.count() == 0
-=======
-    assert OranisationAPIUsageNotification.objects.first() == api_usage_notification
 
 
 @pytest.mark.freeze_time("2023-01-19T09:09:47.325132+00:00")
@@ -715,31 +709,31 @@
     organisation5.subscription.subscription_id = "subscription-id"
     organisation5.subscription.save()
 
-    OranisationAPIUsageNotification.objects.create(
+    OrganisationAPIUsageNotification.objects.create(
         notified_at=now,
         organisation=organisation,
         percent_usage=100,
     )
-    OranisationAPIUsageNotification.objects.create(
+    OrganisationAPIUsageNotification.objects.create(
         notified_at=now,
         organisation=organisation,
         percent_usage=120,
     )
-    OranisationAPIUsageNotification.objects.create(
+    OrganisationAPIUsageNotification.objects.create(
         notified_at=now,
         organisation=organisation2,
         percent_usage=100,
     )
 
     # Should be ignored, since percent usage is less than 100.
-    OranisationAPIUsageNotification.objects.create(
+    OrganisationAPIUsageNotification.objects.create(
         notified_at=now,
         organisation=organisation3,
         percent_usage=90,
     )
 
     # Should be ignored, since not on a free plan.
-    OranisationAPIUsageNotification.objects.create(
+    OrganisationAPIUsageNotification.objects.create(
         notified_at=now,
         organisation=organisation5,
         percent_usage=120,
@@ -749,7 +743,7 @@
     freezer.move_to(now)
 
     # Should be ignored, since the notify period is too recent.
-    OranisationAPIUsageNotification.objects.create(
+    OrganisationAPIUsageNotification.objects.create(
         notified_at=now,
         organisation=organisation3,
         percent_usage=120,
@@ -829,17 +823,17 @@
     APILimitAccessBlock.objects.create(organisation=organisation2)
     APILimitAccessBlock.objects.create(organisation=organisation3)
 
-    OranisationAPIUsageNotification.objects.create(
+    OrganisationAPIUsageNotification.objects.create(
         notified_at=now,
         organisation=organisation,
         percent_usage=100,
     )
-    OranisationAPIUsageNotification.objects.create(
+    OrganisationAPIUsageNotification.objects.create(
         notified_at=now,
         organisation=organisation,
         percent_usage=120,
     )
-    OranisationAPIUsageNotification.objects.create(
+    OrganisationAPIUsageNotification.objects.create(
         notified_at=now,
         organisation=organisation2,
         percent_usage=100,
@@ -849,7 +843,7 @@
     freezer.move_to(now)
 
     # Exclude the organisation since there's a recent notification.
-    OranisationAPIUsageNotification.objects.create(
+    OrganisationAPIUsageNotification.objects.create(
         notified_at=now,
         organisation=organisation3,
         percent_usage=120,
@@ -880,5 +874,4 @@
     # Organisations without api limit access blocks stay blocked.
     assert organisation4.stop_serving_flags is True
     assert organisation4.block_access_to_admin is True
-    assert getattr(organisation4, "api_limit_access_block", None) is None
->>>>>>> 75acd12c
+    assert getattr(organisation4, "api_limit_access_block", None) is None