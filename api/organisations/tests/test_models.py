--- conflicted
+++ resolved
@@ -253,13 +253,9 @@
         organisation=organisation, allowed_seats=seats, allowed_30d_api_calls=api_calls
     )
 
-<<<<<<< HEAD
-    expected_metadata = ChargebeePlanMetadata(seats=10, api_calls=50000000, projects=10)
-=======
-    expected_metadata = ChargebeeObjMetadata(
+    expected_metadata = ChargebeePlanMetadata(
         seats=seats, api_calls=api_calls, projects=10
     )
->>>>>>> 316ac809
     mock_cb_get_subscription_metadata = mocker.patch(
         "organisations.models.Subscription.get_subscription_metadata"
     )
