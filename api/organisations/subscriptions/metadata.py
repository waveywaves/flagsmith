import typing


class BaseSubscriptionMetadata:
    payment_source = None

    def __init__(
        self,
        seats: int = 0,
        api_calls: int = 0,
        projects: typing.Optional[int] = None,
    ):
        self.seats = seats
        self.api_calls = api_calls
        self.projects = projects

    def __add__(self, other: "BaseSubscriptionMetadata"):
        if self.payment_source != other.payment_source:
            raise TypeError(
                "Cannot add SubscriptionMetadata from multiple payment sources."
            )

        if self.projects is not None and other.projects is not None:
            projects = self.projects + other.projects
        elif self.projects is None and other.projects is not None:
            projects = other.projects
        elif other.projects is None and self.projects is not None:
            projects = self.projects
        else:
            projects = None

        return self.__class__(
            seats=self.seats + other.seats,
            api_calls=self.api_calls + other.api_calls,
            projects=projects,
        )

    def __str__(self):
<<<<<<< HEAD
        return "%s Subscription Metadata (seats: %d, api_calls: %d, projects: %s)" % (
            self.payment_source.title(),
            self.seats,
            self.api_calls,
            str(self.projects) if self.projects is not None else "no limit",
=======
        return (
            "%s Subscription Metadata (seats: %d, api_calls: %d, projects: %s, chargebee_email: %s)"
            % (
                self.payment_source.title()
                if self.payment_source is not None
                else "unknown payment source",
                self.seats,
                self.api_calls,
                str(self.projects) if self.projects is not None else "no limit",
                self.chargebee_email,
            )
>>>>>>> 316ac809
        )

    def __repr__(self):
        return str(self)

    def __eq__(self, other: "BaseSubscriptionMetadata"):
        return (
            self.seats == other.seats
            and self.api_calls == other.api_calls
            and self.projects == other.projects
            and self.payment_source == other.payment_source
        )<|MERGE_RESOLUTION|>--- conflicted
+++ resolved
@@ -36,25 +36,13 @@
         )
 
     def __str__(self):
-<<<<<<< HEAD
         return "%s Subscription Metadata (seats: %d, api_calls: %d, projects: %s)" % (
-            self.payment_source.title(),
+            self.payment_source.title()
+            if self.payment_source is not None
+            else "unknown payment source",
             self.seats,
             self.api_calls,
             str(self.projects) if self.projects is not None else "no limit",
-=======
-        return (
-            "%s Subscription Metadata (seats: %d, api_calls: %d, projects: %s, chargebee_email: %s)"
-            % (
-                self.payment_source.title()
-                if self.payment_source is not None
-                else "unknown payment source",
-                self.seats,
-                self.api_calls,
-                str(self.projects) if self.projects is not None else "no limit",
-                self.chargebee_email,
-            )
->>>>>>> 316ac809
         )
 
     def __repr__(self):
