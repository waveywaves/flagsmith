--- conflicted
+++ resolved
@@ -15,7 +15,7 @@
 )
 from .cache import ChargebeeCache
 from .constants import ADDITIONAL_SEAT_ADDON_ID
-from .metadata import ChargebeeSubscriptionMetadata
+from .metadata import ChargebeePlanMetadata, ChargebeeSubscriptionMetadata
 
 chargebee.configure(settings.CHARGEBEE_API_KEY, settings.CHARGEBEE_SITE)
 
@@ -106,17 +106,17 @@
 def extract_subscription_metadata(
     chargebee_subscription: dict,
     customer_email: str,
-) -> ChargebeeObjMetadata:
+) -> ChargebeeSubscriptionMetadata:
     chargebee_addons = chargebee_subscription.get("addons", [])
     chargebee_cache = ChargebeeCache()
-    subscription_metadata: ChargebeeObjMetadata = chargebee_cache.plans[
+    subscription_metadata: ChargebeeSubscriptionMetadata = chargebee_cache.plans[
         chargebee_subscription["plan_id"]
     ]
     subscription_metadata.chargebee_email = customer_email
 
     for addon in chargebee_addons:
         quantity = getattr(addon, "quantity", None) or 1
-        addon_metadata: ChargebeeObjMetadata = (
+        addon_metadata: ChargebeePlanMetadata = (
             chargebee_cache.addons[addon["id"]] * quantity
         )
         subscription_metadata = subscription_metadata + addon_metadata
@@ -133,23 +133,6 @@
 
     with suppress(ChargebeeAPIError):
         chargebee_result = chargebee.Subscription.retrieve(subscription_id)
-<<<<<<< HEAD
-        subscription = chargebee_result.subscription
-        addons = subscription.addons or []
-
-        chargebee_cache = ChargebeeCache()
-        plan_metadata = chargebee_cache.plans[subscription.plan_id]
-        subscription_metadata = plan_metadata
-
-        for addon in addons:
-            quantity = getattr(addon, "quantity", None) or 1
-            addon_metadata = chargebee_cache.addons[addon.id] * quantity
-            subscription_metadata = subscription_metadata + addon_metadata
-
-        subscription_metadata.chargebee_email = chargebee_result.customer.email
-        subscription_metadata.plan_id = subscription.plan_id
-        return subscription_metadata
-=======
         chargebee_subscription = _convert_chargebee_subscription_to_dictionary(
             chargebee_result.subscription
         )
@@ -157,7 +140,6 @@
         return extract_subscription_metadata(
             chargebee_subscription, chargebee_result.customer.email
         )
->>>>>>> 316ac809
 
 
 def cancel_subscription(subscription_id: str):
