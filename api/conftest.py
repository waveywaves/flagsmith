import os
import typing

import boto3
import pytest
from django.contrib.contenttypes.models import ContentType
from django.core.cache import caches
from django.db.backends.base.creation import TEST_DATABASE_PREFIX
from django.test.utils import setup_databases
from flag_engine.segments.constants import EQUAL
from moto import mock_dynamodb
from mypy_boto3_dynamodb.service_resource import DynamoDBServiceResource, Table
from pytest_django.plugin import blocking_manager_key
from rest_framework.authtoken.models import Token
from rest_framework.test import APIClient
from xdist import get_xdist_worker_id

from api_keys.models import MasterAPIKey
from environments.identities.models import Identity
from environments.identities.traits.models import Trait
from environments.models import Environment, EnvironmentAPIKey
from environments.permissions.constants import (
    MANAGE_IDENTITIES,
    VIEW_ENVIRONMENT,
    VIEW_IDENTITIES,
)
from environments.permissions.models import (
    UserEnvironmentPermission,
    UserPermissionGroupEnvironmentPermission,
)
from features.feature_external_resources.models import FeatureExternalResource
from features.feature_types import MULTIVARIATE
from features.models import Feature, FeatureSegment, FeatureState
from features.multivariate.models import MultivariateFeatureOption
from features.value_types import STRING
from features.versioning.tasks import enable_v2_versioning
from features.workflows.core.models import ChangeRequest
from integrations.github.models import GithubConfiguration, GithubRepository
from metadata.models import (
    Metadata,
    MetadataField,
    MetadataModelField,
    MetadataModelFieldRequirement,
)
from organisations.models import Organisation, OrganisationRole, Subscription
from organisations.permissions.models import (
    OrganisationPermissionModel,
    UserOrganisationPermission,
)
from organisations.permissions.permissions import (
    CREATE_PROJECT,
    MANAGE_USER_GROUPS,
)
from organisations.subscriptions.constants import CHARGEBEE, XERO
from permissions.models import PermissionModel
from projects.models import (
    Project,
    UserPermissionGroupProjectPermission,
    UserProjectPermission,
)
from projects.permissions import VIEW_PROJECT
from projects.tags.models import Tag
from segments.models import Condition, Segment, SegmentRule
from task_processor.task_run_method import TaskRunMethod
from tests.types import (
    WithEnvironmentPermissionsCallable,
    WithOrganisationPermissionsCallable,
    WithProjectPermissionsCallable,
)
from users.models import FFAdminUser, UserPermissionGroup


def pytest_addoption(parser: pytest.Parser) -> None:
    parser.addoption(
        "--ci",
        action="store_true",
        default=False,
        help="Enable CI mode",
    )


@pytest.hookimpl(trylast=True)
def pytest_configure(config: pytest.Config) -> None:
    if (
        config.option.ci
        and config.option.dist != "no"
        and not hasattr(config, "workerinput")
    ):
        with config.stash[blocking_manager_key].unblock():
            setup_databases(
                verbosity=config.option.verbose,
                interactive=False,
                parallel=config.option.numprocesses,
            )


@pytest.fixture(scope="session")
def django_db_setup(request: pytest.FixtureRequest) -> None:
    if (
        request.config.option.ci
<<<<<<< HEAD
=======
        # xdist worker id is either `gw[0-9]+` or `master`
>>>>>>> 04e19ddd
        and (xdist_worker_id_suffix := get_xdist_worker_id(request)[2:]).isnumeric()
    ):
        # Django's test database clone indices start at 1,
        # Pytest's worker indices are 0-based
        test_db_suffix = str(int(xdist_worker_id_suffix) + 1)
    else:
        # Tests are run on main node, which assumes -n0
        return request.getfixturevalue("django_db_setup")  # pragma: no cover

    from django.conf import settings

    for db_settings in settings.DATABASES.values():
        test_db_name = f'{TEST_DATABASE_PREFIX}{db_settings["NAME"]}_{test_db_suffix}'
        db_settings["NAME"] = test_db_name


trait_key = "key1"
trait_value = "value1"


@pytest.fixture()
def test_user(django_user_model):
    return django_user_model.objects.create(email="user@example.com")


@pytest.fixture()
def auth_token(test_user):
    return Token.objects.create(user=test_user)


@pytest.fixture()
def admin_client(admin_user):
    client = APIClient()
    client.force_authenticate(user=admin_user)
    return client


@pytest.fixture()
def test_user_client(api_client, test_user):
    api_client.force_authenticate(test_user)
    return api_client


@pytest.fixture()
def staff_user(django_user_model):
    """
    A non-admin user fixture.

    To add to an environment with permissions use the fixture
    with_environment_permissions, or similar with the fixture


    This fixture is attached to the organisation fixture.
    """
    return django_user_model.objects.create(email="staff@example.com")


@pytest.fixture()
def staff_client(staff_user):
    client = APIClient()
    client.force_authenticate(user=staff_user)
    return client


@pytest.fixture()
def organisation(db, admin_user, staff_user):
    org = Organisation.objects.create(name="Test Org")
    admin_user.add_organisation(org, role=OrganisationRole.ADMIN)
    staff_user.add_organisation(org, role=OrganisationRole.USER)
    return org


@pytest.fixture()
def default_user_permission_group(organisation):
    return UserPermissionGroup.objects.create(
        organisation=organisation, name="Default user permission group", is_default=True
    )


@pytest.fixture()
def user_permission_group(organisation, admin_user):
    user_permission_group = UserPermissionGroup.objects.create(
        organisation=organisation, name="User permission group", is_default=False
    )
    user_permission_group.users.add(admin_user)
    return user_permission_group


@pytest.fixture()
def subscription(organisation):
    subscription = Subscription.objects.get(organisation=organisation)
    # refresh organisation to load subscription
    organisation.refresh_from_db()
    return subscription


@pytest.fixture()
def xero_subscription(organisation):
    subscription = Subscription.objects.get(organisation=organisation)
    subscription.payment_method = XERO
    subscription.subscription_id = "subscription-id"
    subscription.save()

    # refresh organisation to load subscription
    organisation.refresh_from_db()
    return subscription


@pytest.fixture()
def chargebee_subscription(organisation: Organisation) -> Subscription:
    subscription = Subscription.objects.get(organisation=organisation)
    subscription.payment_method = CHARGEBEE
    subscription.subscription_id = "subscription-id"
    subscription.plan = "scale-up-v2"
    subscription.save()

    # refresh organisation to load subscription
    organisation.refresh_from_db()
    return subscription


@pytest.fixture()
def tag(project):
    return Tag.objects.create(label="tag", project=project, color="#000000")


@pytest.fixture()
def system_tag(project: Project) -> Tag:
    return Tag.objects.create(
        label="system-tag", project=project, color="#FFFFFF", is_system_tag=True
    )


@pytest.fixture()
def enterprise_subscription(organisation: Organisation) -> Subscription:
    Subscription.objects.filter(organisation=organisation).update(
        plan="enterprise", subscription_id="subscription-id"
    )
    organisation.refresh_from_db()
    return organisation.subscription


@pytest.fixture()
def project(organisation):
    return Project.objects.create(name="Test Project", organisation=organisation)


@pytest.fixture()
def segment(project):
    return Segment.objects.create(name="segment", project=project)


@pytest.fixture()
def segment_rule(segment):
    return SegmentRule.objects.create(segment=segment, type=SegmentRule.ALL_RULE)


@pytest.fixture()
def feature_specific_segment(feature: Feature) -> Segment:
    return Segment.objects.create(
        feature=feature, name="feature specific segment", project=feature.project
    )


@pytest.fixture()
def environment(project):
    return Environment.objects.create(name="Test Environment", project=project)


@pytest.fixture()
def with_environment_permissions(
    environment: Environment, staff_user: FFAdminUser
) -> WithEnvironmentPermissionsCallable:
    """
    Add environment permissions to the staff_user fixture.
    Defaults to associating to the environment fixture.
    """

    def _with_environment_permissions(
        permission_keys: list[str], environment_id: int | None = None
    ) -> UserEnvironmentPermission:
        environment_id = environment_id or environment.id
        uep, __ = UserEnvironmentPermission.objects.get_or_create(
            environment_id=environment_id, user=staff_user
        )
        uep.permissions.add(*permission_keys)

        return uep

    return _with_environment_permissions


@pytest.fixture()
def with_organisation_permissions(
    organisation: Organisation, staff_user: FFAdminUser
) -> WithOrganisationPermissionsCallable:
    """
    Add organisation permissions to the staff_user fixture.
    Defaults to associating to the organisation fixture.
    """

    def _with_organisation_permissions(
        permission_keys: list[str], organisation_id: int | None = None
    ) -> UserOrganisationPermission:
        organisation_id = organisation_id or organisation.id
        uop, __ = UserOrganisationPermission.objects.get_or_create(
            organisation_id=organisation_id, user=staff_user
        )
        uop.permissions.add(*permission_keys)

        return uop

    return _with_organisation_permissions


@pytest.fixture()
def with_project_permissions(
    project: Project, staff_user: FFAdminUser
) -> WithProjectPermissionsCallable:
    """
    Add project permissions to the staff_user fixture.
    Defaults to associating to the project fixture.
    """

    def _with_project_permissions(
        permission_keys: list[str] = None,
        project_id: typing.Optional[int] = None,
        admin: bool = False,
    ) -> UserProjectPermission:
        project_id = project_id or project.id
        upp, __ = UserProjectPermission.objects.get_or_create(
            project_id=project_id, user=staff_user, admin=admin
        )

        if permission_keys:
            upp.permissions.add(*permission_keys)

        return upp

    return _with_project_permissions


@pytest.fixture()
def environment_v2_versioning(environment):
    enable_v2_versioning(environment.id)
    return environment


@pytest.fixture()
def identity(environment):
    return Identity.objects.create(identifier="test_identity", environment=environment)


@pytest.fixture()
def identity_featurestate(identity, feature):
    return FeatureState.objects.create(
        identity=identity, feature=feature, environment=identity.environment
    )


@pytest.fixture()
def trait(identity):
    return Trait.objects.create(
        identity=identity, trait_key=trait_key, string_value=trait_value
    )


@pytest.fixture()
def multivariate_feature(project):
    feature = Feature.objects.create(
        name="feature", project=project, type=MULTIVARIATE, initial_value="control"
    )

    for percentage_allocation in (30, 30, 40):
        string_value = f"multivariate option for {percentage_allocation}% of users."
        MultivariateFeatureOption.objects.create(
            feature=feature,
            default_percentage_allocation=percentage_allocation,
            type=STRING,
            string_value=string_value,
        )

    return feature


@pytest.fixture()
def identity_matching_segment(project, trait):
    segment = Segment.objects.create(name="Matching segment", project=project)
    matching_rule = SegmentRule.objects.create(
        segment=segment, type=SegmentRule.ALL_RULE
    )
    Condition.objects.create(
        rule=matching_rule,
        property=trait.trait_key,
        operator=EQUAL,
        value=trait.trait_value,
    )
    return segment


@pytest.fixture()
def api_client():
    return APIClient()


@pytest.fixture()
def feature(project: Project, environment: Environment) -> Feature:
    return Feature.objects.create(name="Test Feature1", project=project)


@pytest.fixture()
def change_request(environment, admin_user):
    return ChangeRequest.objects.create(
        environment=environment, title="Test CR", user_id=admin_user.id
    )


@pytest.fixture()
def feature_state(feature: Feature, environment: Environment) -> FeatureState:
    return FeatureState.objects.get(environment=environment, feature=feature)


@pytest.fixture()
def feature_state_with_value(environment: Environment) -> FeatureState:
    feature = Feature.objects.create(
        name="feature_with_value",
        initial_value="foo",
        default_enabled=True,
        project=environment.project,
    )
    return FeatureState.objects.get(
        environment=environment, feature=feature, feature_segment=None, identity=None
    )


@pytest.fixture()
def feature_with_value(project: Project, environment: Environment) -> Feature:
    return Feature.objects.create(
        name="feature_with_value",
        initial_value="value",
        default_enabled=False,
        project=environment.project,
    )


@pytest.fixture()
def change_request_feature_state(feature, environment, change_request, feature_state):
    feature_state.change_request = change_request
    feature_state.save()
    return feature_state


@pytest.fixture()
def feature_based_segment(project, feature):
    return Segment.objects.create(name="segment", project=project, feature=feature)


@pytest.fixture()
def user_password():
    return FFAdminUser.objects.make_random_password()


@pytest.fixture()
def reset_cache():
    # https://groups.google.com/g/django-developers/c/zlaPsP13dUY
    # TL;DR: Use this if your test interacts with cache since django
    # does not clear cache after every test
    # Clear all caches before the test
    for cache in caches.all():
        cache.clear()

    yield

    # Clear all caches after the test
    for cache in caches.all():
        cache.clear()


@pytest.fixture()
def feature_segment(feature, segment, environment):
    return FeatureSegment.objects.create(
        feature=feature, segment=segment, environment=environment
    )


@pytest.fixture()
def segment_featurestate(feature_segment, feature, environment):
    return FeatureState.objects.create(
        feature_segment=feature_segment, feature=feature, environment=environment
    )


@pytest.fixture()
def environment_api_key(environment):
    return EnvironmentAPIKey.objects.create(
        environment=environment, name="Test API Key"
    )


@pytest.fixture()
def admin_master_api_key(organisation: Organisation) -> typing.Tuple[MasterAPIKey, str]:
    master_api_key, key = MasterAPIKey.objects.create_key(
        name="test_key", organisation=organisation, is_admin=True
    )
    return master_api_key, key


@pytest.fixture()
def master_api_key(organisation: Organisation) -> typing.Tuple[MasterAPIKey, str]:
    master_api_key, key = MasterAPIKey.objects.create_key(
        name="test_key", organisation=organisation, is_admin=False
    )
    return master_api_key, key


@pytest.fixture
def master_api_key_object(
    master_api_key: typing.Tuple[MasterAPIKey, str]
) -> MasterAPIKey:
    return master_api_key[0]


@pytest.fixture
def admin_master_api_key_object(
    admin_master_api_key: typing.Tuple[MasterAPIKey, str]
) -> MasterAPIKey:
    return admin_master_api_key[0]


@pytest.fixture()
def admin_master_api_key_client(
    admin_master_api_key: typing.Tuple[MasterAPIKey, str]
) -> APIClient:
    key = admin_master_api_key[1]
    # Can not use `api_client` fixture here because:
    # https://docs.pytest.org/en/6.2.x/fixture.html#fixtures-can-be-requested-more-than-once-per-test-return-values-are-cached
    api_client = APIClient()
    api_client.credentials(HTTP_AUTHORIZATION="Api-Key " + key)
    return api_client


@pytest.fixture()
def view_environment_permission(db):
    return PermissionModel.objects.get(key=VIEW_ENVIRONMENT)


@pytest.fixture()
def manage_identities_permission(db):
    return PermissionModel.objects.get(key=MANAGE_IDENTITIES)


@pytest.fixture()
def view_identities_permission(db):
    return PermissionModel.objects.get(key=VIEW_IDENTITIES)


@pytest.fixture()
def view_project_permission(db):
    return PermissionModel.objects.get(key=VIEW_PROJECT)


@pytest.fixture()
def create_project_permission(db):
    return PermissionModel.objects.get(key=CREATE_PROJECT)


@pytest.fixture()
def user_environment_permission(test_user, environment):
    return UserEnvironmentPermission.objects.create(
        user=test_user, environment=environment
    )


@pytest.fixture()
def user_environment_permission_group(test_user, user_permission_group, environment):
    return UserPermissionGroupEnvironmentPermission.objects.create(
        group=user_permission_group, environment=environment
    )


@pytest.fixture()
def user_project_permission(test_user, project):
    return UserProjectPermission.objects.create(user=test_user, project=project)


@pytest.fixture()
def user_project_permission_group(project, user_permission_group):
    return UserPermissionGroupProjectPermission.objects.create(
        group=user_permission_group, project=project
    )


@pytest.fixture(autouse=True)
def task_processor_synchronously(settings):
    settings.TASK_RUN_METHOD = TaskRunMethod.SYNCHRONOUSLY


@pytest.fixture()
def a_metadata_field(organisation):
    return MetadataField.objects.create(name="a", type="int", organisation=organisation)


@pytest.fixture()
def b_metadata_field(organisation):
    return MetadataField.objects.create(name="b", type="str", organisation=organisation)


@pytest.fixture()
def required_a_environment_metadata_field(
    organisation,
    a_metadata_field,
    environment,
    project,
    project_content_type,
):
    environment_type = ContentType.objects.get_for_model(environment)
    model_field = MetadataModelField.objects.create(
        field=a_metadata_field,
        content_type=environment_type,
    )

    MetadataModelFieldRequirement.objects.create(
        content_type=project_content_type, object_id=project.id, model_field=model_field
    )
    return model_field


@pytest.fixture()
def optional_b_environment_metadata_field(organisation, b_metadata_field, environment):
    environment_type = ContentType.objects.get_for_model(environment)

    return MetadataModelField.objects.create(
        field=b_metadata_field,
        content_type=environment_type,
    )


@pytest.fixture()
def environment_metadata_a(environment, required_a_environment_metadata_field):
    environment_type = ContentType.objects.get_for_model(environment)
    return Metadata.objects.create(
        object_id=environment.id,
        content_type=environment_type,
        model_field=required_a_environment_metadata_field,
        field_value="10",
    )


@pytest.fixture()
def environment_metadata_b(environment, optional_b_environment_metadata_field):
    environment_type = ContentType.objects.get_for_model(environment)
    return Metadata.objects.create(
        object_id=environment.id,
        content_type=environment_type,
        model_field=optional_b_environment_metadata_field,
        field_value="10",
    )


@pytest.fixture()
def environment_content_type():
    return ContentType.objects.get_for_model(Environment)


@pytest.fixture()
def project_content_type():
    return ContentType.objects.get_for_model(Project)


@pytest.fixture
def manage_user_group_permission(db):
    return OrganisationPermissionModel.objects.get(key=MANAGE_USER_GROUPS)


@pytest.fixture()
def aws_credentials():
    """Mocked AWS Credentials for moto."""
    os.environ["AWS_ACCESS_KEY_ID"] = "testing"
    os.environ["AWS_SECRET_ACCESS_KEY"] = "testing"
    os.environ["AWS_SECURITY_TOKEN"] = "testing"
    os.environ["AWS_SESSION_TOKEN"] = "testing"
    os.environ["AWS_DEFAULT_REGION"] = "eu-west-2"


@pytest.fixture()
def dynamodb(aws_credentials):
    # TODO: move all wrapper tests to using moto
    with mock_dynamodb():
        yield boto3.resource("dynamodb")


@pytest.fixture()
def flagsmith_identities_table(dynamodb: DynamoDBServiceResource) -> Table:
    return dynamodb.create_table(
        TableName="flagsmith_identities",
        KeySchema=[
            {
                "AttributeName": "composite_key",
                "KeyType": "HASH",
            },
        ],
        AttributeDefinitions=[
            {"AttributeName": "composite_key", "AttributeType": "S"},
            {"AttributeName": "environment_api_key", "AttributeType": "S"},
            {"AttributeName": "identifier", "AttributeType": "S"},
        ],
        GlobalSecondaryIndexes=[
            {
                "IndexName": "environment_api_key-identifier-index",
                "KeySchema": [
                    {"AttributeName": "environment_api_key", "KeyType": "HASH"},
                    {"AttributeName": "identifier", "KeyType": "RANGE"},
                ],
                "Projection": {"ProjectionType": "ALL"},
            }
        ],
        BillingMode="PAY_PER_REQUEST",
    )


@pytest.fixture()
def flagsmith_environments_v2_table(dynamodb: DynamoDBServiceResource) -> Table:
    return dynamodb.create_table(
        TableName="flagsmith_environments_v2",
        KeySchema=[
            {
                "AttributeName": "environment_id",
                "KeyType": "HASH",
            },
            {
                "AttributeName": "document_key",
                "KeyType": "RANGE",
            },
        ],
        AttributeDefinitions=[
            {"AttributeName": "environment_id", "AttributeType": "S"},
            {"AttributeName": "document_key", "AttributeType": "S"},
        ],
        BillingMode="PAY_PER_REQUEST",
    )


@pytest.fixture()
def feature_external_resource(feature: Feature) -> FeatureExternalResource:
    return FeatureExternalResource.objects.create(
        url="https://github.com/userexample/example-project-repo/issues/11",
        type="GITHUB_ISSUE",
        feature=feature,
    )


@pytest.fixture()
def github_configuration(organisation: Organisation) -> GithubConfiguration:
    return GithubConfiguration.objects.create(
        organisation=organisation, installation_id=1234567
    )


@pytest.fixture()
def github_repository(
    github_configuration: GithubConfiguration,
    project: Project,
) -> GithubRepository:
    return GithubRepository.objects.create(
        github_configuration=github_configuration,
        repository_owner="repositoryownertest",
        repository_name="repositorynametest",
        project=project,
    )<|MERGE_RESOLUTION|>--- conflicted
+++ resolved
@@ -98,10 +98,7 @@
 def django_db_setup(request: pytest.FixtureRequest) -> None:
     if (
         request.config.option.ci
-<<<<<<< HEAD
-=======
         # xdist worker id is either `gw[0-9]+` or `master`
->>>>>>> 04e19ddd
         and (xdist_worker_id_suffix := get_xdist_worker_id(request)[2:]).isnumeric()
     ):
         # Django's test database clone indices start at 1,
