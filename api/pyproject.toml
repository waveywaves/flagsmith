# NOTE: you have to use single-quoted strings in TOML for regular expressions.
# It's the equivalent of r-strings in Python.  Multiline strings are treated as
# verbose regular expressions by Black.  Use [ ] to denote a significant space
# character.

[tool.black]
line-length = 88
target-version = ['py310', 'py311']
include = '\.pyi?$'
exclude = '''
/(
    \.eggs
  | \.git
  | \.hg
  | \.mypy_cache
  | \.tox
  | \.venv
  | \.direnv
  | _build
  | buck-out
  | build
  | dist
  | migrations
)/
'''

[tool.isort]
use_parentheses = true
multi_line_output = 3
include_trailing_comma = true
line_length = 79
known_first_party=['analytics','app','custom_auth','environments','integrations','organisations','projects','segments','tests','users','webhooks','api','audit','e2etests','features','permissions','util']
known_third_party=['_pytest','apiclient','app_analytics','axes','chargebee','core','coreapi','corsheaders','dj_database_url','django','django_lifecycle','djoser','drf_writable_nested','drf_yasg','environs','google','influxdb_client','ordered_model','pyotp','pytest','pytz','requests','responses','rest_framework','rest_framework_nested','rest_framework_recursive','sentry_sdk','shortuuid','simple_history','six','telemetry','tests','trench','whitenoise']
skip = ['migrations','.venv','.direnv']

[tool.pytest.ini_options]
addopts = ['--ds=app.settings.test', '-vvvv', '-p', 'no:warnings']

[tool.poetry]
name = "flagsmith-api"
version = "2.68.0"
description = "The API component for the Flagsmith application."
authors = ["Flagsmith <support@flagsmith.com>"]
readme = "readme.md"

[tool.poetry.dependencies]
python = ">=3.10,<3.12"
django = "~3.2.25"
rudder-sdk-python = "~2.0.2"
segment-analytics-python = "~2.2.3"
backoff = "~2.2.1"
appdirs = "~1.4.4"
django-cors-headers = "~3.5.0"
djangorestframework = "~3.12.1"
gunicorn = "~20.1.0"
pyparsing = "~2.4.7"
requests = "~2.31.0"
six = "~1.16.0"
whitenoise = "~6.0.0"
dj-database-url = "~0.5.0"
drf-nested-routers = "~0.92.1"
shortuuid = "~1.0.1"
sendgrid-django = "~4.2.0"
psycopg2-binary = "~2.9.5"
coreapi = "~2.3.3"
django-simple-history = "~2.12.0"
google-api-python-client = "~1.12.5"
oauth2client = "~4.1.3"
djangorestframework-recursive = "~0.1.2"
packaging = "~23.0"
chargebee = "~2.7.7"
python-http-client = "~3.3.7"
django-health-check = "~3.14.3"
django-admin-sso = "~3.1.0"
drf-yasg = "~1.21.6"
django-debug-toolbar = "~3.2.1"
sentry-sdk = "~1.17.0"
environs = "~9.2.0"
django-lifecycle = "~1.0.0"
drf-writable-nested = "~0.6.2"
django-filter = "~2.4.0"
flagsmith-flag-engine = "^5.1.1"
boto3 = "~1.28.78"
slack-sdk = "~3.9.0"
asgiref = "~3.5.0"
opencensus-ext-azure = "~1.1.4"
opencensus-ext-django = "~0.7.6"
djangorestframework-api-key = "~2.2.0"
pymemcache = "~4.0.0"
google-re2 = "~1.0"
django-softdelete = "~0.10.5"
simplejson = "~3.19.1"
djoser = "~2.2.0"
django-trench = "~0.2.3"
django-storages = "~1.10.1"
django-environ = "~0.4.5"
influxdb-client = "~1.28.0"
django-ordered-model = "~3.4.1"
django-ses = "~3.5.0"
django-axes = "~5.32.0"
pydantic = "^2.3.0"
pyngo = "~2.0.1"
flagsmith = "^3.6.0"
python-gnupg = "^0.5.1"
<<<<<<< HEAD
amazon-dax-client = "^2.0.3"
=======
django-redis = "^5.4.0"
hubspot-api-client = "^8.2.1"
>>>>>>> 2df29c4c

[tool.poetry.group.auth-controller]
optional = true

[tool.poetry.group.auth-controller.dependencies]
django-multiselectfield = "~0.1.12"

[tool.poetry.group.saml]
optional = true

[tool.poetry.group.saml.dependencies]
pysaml2 = "^7.0.0"

[tool.poetry.group.ldap]
optional = true

[tool.poetry.group.ldap.dependencies]
flagsmith-ldap = { git = "https://github.com/flagsmith/flagsmith-ldap", tag = "v0.1.0" }

[tool.poetry.group.workflows]
optional = true

[tool.poetry.group.workflows.dependencies]
workflows-logic = { git = "https://github.com/flagsmith/flagsmith-workflows", tag = "v2.3.0" }

[tool.poetry.group.dev.dependencies]
django-test-migrations = "~1.2.0"
responses = "~0.22.0"
pre-commit = "~3.0.4"
flake8 = "~6.0.0"
pytest-mock = "~3.10.0"
pytest-lazy-fixture = "~0.6.3"
moto = "~4.1.3"
pytest-freezegun = "~0.4.2"
pytest-xdist = "~3.2.1"
pylint = "~2.16.2"
pep8 = "~1.7.1"
autopep8 = "~2.0.1"
pytest = "~7.2.1"
pytest-django = "^4.5.2"
black = "~24.3.0"
pip-tools = "~6.13.0"
pytest-cov = "~4.1.0"
datamodel-code-generator = "~0.22"
requests-mock = "^1.11.0"
django-extensions = "^3.2.3"
pdbpp = "^0.10.3"
django-capture-on-commit-callbacks = "^1.11.0"
mypy-boto3-dynamodb = "^1.33.0"

[build-system]
requires = ["poetry-core>=1.5.0"]
build-backend = "poetry.core.masonry.api"<|MERGE_RESOLUTION|>--- conflicted
+++ resolved
@@ -102,12 +102,10 @@
 pyngo = "~2.0.1"
 flagsmith = "^3.6.0"
 python-gnupg = "^0.5.1"
-<<<<<<< HEAD
 amazon-dax-client = "^2.0.3"
-=======
 django-redis = "^5.4.0"
 hubspot-api-client = "^8.2.1"
->>>>>>> 2df29c4c
+
 
 [tool.poetry.group.auth-controller]
 optional = true
