--- conflicted
+++ resolved
@@ -3,11 +3,6 @@
     command: "django-admin.py migrate"
     leader_only: true
   02_collectstatic:
-<<<<<<< HEAD
     command: "source /opt/python/run/venv/bin/activate && python manage.py collectstatic --noinput"
-    leader_only: true
   03_wsgipass:
-    command: 'echo "WSGIPassAuthorization On" >> ../wsgi.conf'
-=======
-    command: "source /opt/python/run/venv/bin/activate && python manage.py collectstatic --noinput"
->>>>>>> 4d6957d7
+    command: 'echo "WSGIPassAuthorization On" >> ../wsgi.conf'