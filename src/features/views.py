import coreapi
import logging

from django.core.exceptions import ObjectDoesNotExist
from rest_framework import status, viewsets
from rest_framework.generics import GenericAPIView, get_object_or_404
from rest_framework.permissions import AllowAny
from rest_framework.response import Response
from rest_framework.schemas import AutoSchema

from analytics.track import track_event
from environments.models import Environment, Identity
from projects.models import Project
from util.util import get_user_permitted_projects, get_user_permitted_environments
from .models import FeatureState, Feature
from .serializers import FeatureStateSerializerBasic, FeatureStateSerializerFull, \
    FeatureStateSerializerCreate, CreateFeatureSerializer, FeatureSerializer, \
    FeatureStateValueSerializer

logger = logging.getLogger()
logger.setLevel(logging.INFO)


class FeatureViewSet(viewsets.ModelViewSet):
    queryset = Feature.objects.all()

    def get_serializer_class(self):
        if self.action == 'create':
            return CreateFeatureSerializer
        else:
            return FeatureSerializer

    def get_queryset(self):
        user_projects = get_user_permitted_projects(self.request.user)
        project = get_object_or_404(user_projects, pk=self.kwargs['project_pk'])

        return project.features.all()

    def create(self, request, *args, **kwargs):
        project_id = request.data.get('project')
        project = Project.objects.get(pk=project_id)

        if project.organisation not in request.user.organisations.all():
            return Response(status=status.HTTP_403_FORBIDDEN)

        return super().create(request, *args, **kwargs)


class FeatureStateViewSet(viewsets.ModelViewSet):
    """
    View set to manage feature states. Nested beneath environments and environments + identities
    to allow for filtering on both.

    list:
    Get feature states for an environment or identity if provided

    create:
    Create feature state for an environment or identity if provided

    retrieve:
    Get specific feature state

    update:
    Update specific feature state

    partial_update:
    Partially update specific feature state

    delete:
    Delete specific feature state
    """

    # Override serializer class to show correct information in docs
    def get_serializer_class(self):

        if self.action not in ['list', 'retrieve']:
            return FeatureStateSerializerCreate
        else:
            return FeatureStateSerializerBasic

    def get_queryset(self):
        """
        Override queryset to filter based on provided URL parameters.
        """
        environment_api_key = self.kwargs['environment_api_key']
        identity_pk = self.kwargs.get('identity_pk')
        environment = get_object_or_404(get_user_permitted_environments(self.request.user), api_key=environment_api_key)

        if identity_pk:
            identity = Identity.objects.get(pk=identity_pk)
        else:
            identity = None

        return FeatureState.objects.filter(environment=environment, identity=identity)

    def get_environment_from_request(self):
        """
        Get environment object from URL parameters in request.
        """
        environment = Environment.objects.get(
            api_key=self.kwargs['environment_api_key'])
        return environment

    def get_identity_from_request(self, environment):
        """
        Get identity object from URL parameters in request.
        """
        identity = Identity.objects.get(pk=self.kwargs['identity_pk'])
        return identity

    def create(self, request, *args, **kwargs):
        """
        Override create method to add environment and identity (if present) from URL parameters.
        """
        data = request.data
        environment = self.get_environment_from_request()
        if environment.project.organisation not in self.request.user.organisations.all():
            return Response(status.HTTP_403_FORBIDDEN)

        data['environment'] = environment.id

        if 'feature' not in data:
            error = {"detail": "Feature not provided"}
            return Response(error, status=status.HTTP_400_BAD_REQUEST)

        feature_id = int(data['feature'])

        if feature_id not in [feature.id for feature in environment.project.features.all()]:
            error = {"detail": "Feature does not exist in project"}
            return Response(error, status=status.HTTP_400_BAD_REQUEST)

        identity_pk = self.kwargs.get('identity_pk')
        if identity_pk:
            data['identity'] = identity_pk

        serializer = FeatureStateSerializerBasic(data=data)
        if serializer.is_valid():
            feature_state = serializer.save()
            headers = self.get_success_headers(serializer.data)

            if 'feature_state_value' in data:
                self.update_feature_state_value(feature_state.feature_state_value,
                                                data['feature_state_value'], feature_state)

            return Response(FeatureStateSerializerBasic(feature_state).data,
                            status=status.HTTP_201_CREATED, headers=headers)
        else:
            error = {"detail": "Couldn't create feature state."}
            return Response(error, status=status.HTTP_400_BAD_REQUEST)

    def update(self, request, *args, **kwargs):
        """
        Override update method to always assume update request is partial and create / update
        feature state value.
        """
        feature_state_to_update = self.get_object()
        feature_state_data = request.data

        # Check if feature state value was provided with request data. If so, create / update
        # feature state value object and associate with feature state.
        if 'feature_state_value' in feature_state_data:
            feature_state_value = self.update_feature_state_value(
                feature_state_to_update.feature_state_value,
                feature_state_data['feature_state_value'],
                feature_state_to_update
            )

            if isinstance(feature_state_value, Response):
                return feature_state_value

            feature_state_data['feature_state_value'] = feature_state_value.id

        serializer = FeatureStateSerializerBasic(feature_state_to_update, data=feature_state_data,
                                                 partial=True)
        serializer.is_valid(raise_exception=True)
        self.perform_update(serializer)

        if getattr(feature_state_to_update, '_prefetched_objects_cache', None):
            # If 'prefetch_related' has been applied to a queryset, we need to
            # refresh the instance from the database.
            feature_state_to_update = self.get_object()
            serializer = self.get_serializer(feature_state_to_update)

        return Response(serializer.data)

    def partial_update(self, request, *args, **kwargs):
        """
        Override partial_update as overridden update method assumes partial True for all requests.
        """
        return self.update(request, *args, **kwargs)

    def update_feature_state_value(self, instance, value, feature_state):
        feature_state_value_dict = feature_state.generate_feature_state_value_data(
            value)

        feature_state_value_serializer = FeatureStateValueSerializer(
            instance=instance,
            data=feature_state_value_dict
        )

        if feature_state_value_serializer.is_valid():
            feature_state_value = feature_state_value_serializer.save()
        else:
            return Response(feature_state_value_serializer.errors,
                            status=status.HTTP_400_BAD_REQUEST)

        return feature_state_value


class SDKFeatureStates(GenericAPIView):
    serializer_class = FeatureStateSerializerFull
    permission_classes = (AllowAny,)

    schema = AutoSchema(
        manual_fields=[
            coreapi.Field("X-Environment-Key", location="header",
                          description="API Key for an Environment"),
            coreapi.Field("feature", location="query",
                          description="Name of the feature to get the state of")
        ]
    )

    def get(self, request, identifier=None, *args, **kwargs):
        """
<<<<<<< HEAD
        THIS ENDPOINT IS DEPRECATED. Please use `/identities/?identifier=<identifier>` instead.
=======
        USING THIS ENDPOINT WITH AN IDENTIFIER IS DEPRECATED.
        Please use `/identities/?identifier=<identifier>` instead.
>>>>>>> ead7dc1f
        """
        if 'HTTP_X_ENVIRONMENT_KEY' not in request.META:
            error = {"detail": "Environment Key header not provided"}
            return Response(error, status=status.HTTP_400_BAD_REQUEST)

        environment_key = request.META['HTTP_X_ENVIRONMENT_KEY']
        try:
            environment = Environment.objects.select_related('project', 'project__organisation').get(
                api_key=environment_key)
        except ObjectDoesNotExist:
            error_details = "Environment not found for key: " + environment_key
            logger.error(error_details)
            error_response = {"error": error_details}

            return Response(error_response, status=status.HTTP_400_BAD_REQUEST)

        if identifier:
            track_event(environment.project.organisation.get_unique_slug(), "identity_flags")

            identity, _ = Identity.objects.get_or_create(
                identifier=identifier,
                environment=environment,
            )
        else:
            track_event(environment.project.organisation.get_unique_slug(), "flags")
            identity = None

        kwargs = {
            'identity': identity,
            'environment': environment,
        }

        if 'feature' in request.GET:
            kwargs['feature__name__iexact'] = request.GET['feature']
            try:
                if identity:
                    feature_state = identity.get_all_feature_states().get(
                        feature__name__iexact=kwargs['feature__name__iexact'],
                    )
                else:
                    feature_state = FeatureState.objects.get(**kwargs)
            except FeatureState.DoesNotExist:
                return Response(
                    {"detail": "Given feature not found"},
                    status=status.HTTP_404_NOT_FOUND
                )

            return Response(self.get_serializer(feature_state).data, status=status.HTTP_200_OK)

        if identity:
            flags = self.get_serializer(
                identity.get_all_feature_states(), many=True)
            return Response(flags.data, status=status.HTTP_200_OK)

        environment_flags = FeatureState.objects.filter(**kwargs).select_related("feature", "feature_state_value")
        return Response(
            self.get_serializer(environment_flags, many=True).data,
            status=status.HTTP_200_OK
        )


def organisation_has_got_feature(request, organisation):
    """
    Helper method to set flag against organisation to confirm that they've requested their
    feature states for analytics purposes

    :param request: HTTP request
    :return: True if value set. None otherwise.
    """
    if organisation.has_requested_features:
        return None

    referer = request.META.get("HTTP_REFERER")
    if not referer or "bullet-train.io" in referer:
        return None
    else:
        organisation.has_requested_features = True
        organisation.save()
        return True<|MERGE_RESOLUTION|>--- conflicted
+++ resolved
@@ -222,12 +222,8 @@
 
     def get(self, request, identifier=None, *args, **kwargs):
         """
-<<<<<<< HEAD
-        THIS ENDPOINT IS DEPRECATED. Please use `/identities/?identifier=<identifier>` instead.
-=======
         USING THIS ENDPOINT WITH AN IDENTIFIER IS DEPRECATED.
         Please use `/identities/?identifier=<identifier>` instead.
->>>>>>> ead7dc1f
         """
         if 'HTTP_X_ENVIRONMENT_KEY' not in request.META:
             error = {"detail": "Environment Key header not provided"}
