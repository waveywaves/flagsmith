import logging

import coreapi
from django.conf import settings
from django.core.cache import caches
from django.utils.decorators import method_decorator
from drf_yasg2 import openapi
from drf_yasg2.utils import swagger_auto_schema
from rest_framework import mixins, status, viewsets
from rest_framework.decorators import action
from rest_framework.generics import GenericAPIView, get_object_or_404
from rest_framework.permissions import IsAuthenticated
from rest_framework.response import Response
from rest_framework.schemas import AutoSchema

from audit.models import (
    IDENTITY_FEATURE_STATE_DELETED_MESSAGE,
    AuditLog,
    RelatedObjectType,
)
from environments.authentication import EnvironmentKeyAuthentication
from environments.identities.models import Identity
from environments.models import Environment
from environments.permissions.permissions import (
    EnvironmentKeyPermissions,
    NestedEnvironmentPermissions,
)
from projects.models import Project

from .models import FLAG, FeatureSegment, FeatureState
from .permissions import FeaturePermissions, FeatureStatePermissions
from .serializers import (
    CreateFeatureSerializer,
    FeatureSegmentChangePrioritiesSerializer,
    FeatureSegmentCreateSerializer,
    FeatureSegmentListSerializer,
    FeatureSegmentQuerySerializer,
    FeatureSerializer,
    FeatureStateSerializerBasic,
    FeatureStateSerializerCreate,
    FeatureStateSerializerFull,
    FeatureStateSerializerWithIdentity,
    FeatureStateValueSerializer,
    FeatureWithTagsSerializer,
<<<<<<< HEAD
=======
    UpdateFeatureSerializer,
>>>>>>> 555e4fcc
)

logger = logging.getLogger()
logger.setLevel(logging.INFO)

flags_cache = caches[settings.FLAGS_CACHE_LOCATION]


class FeatureViewSet(viewsets.ModelViewSet):
    permission_classes = [IsAuthenticated, FeaturePermissions]

    def get_serializer_class(self):
<<<<<<< HEAD
        if self.action == "list":
            return FeatureWithTagsSerializer
        elif self.action in ["create", "update"]:
            return CreateFeatureSerializer
        else:
            return FeatureSerializer
=======
        return {
            "list": FeatureWithTagsSerializer,
            "create": CreateFeatureSerializer,
            "update": UpdateFeatureSerializer,
            "partial_update": UpdateFeatureSerializer,
        }.get(self.action, FeatureSerializer)
>>>>>>> 555e4fcc

    def get_queryset(self):
        user_projects = self.request.user.get_permitted_projects(["VIEW_PROJECT"])
        project = get_object_or_404(user_projects, pk=self.kwargs["project_pk"])

        return project.features.all()

    def create(self, request, *args, **kwargs):
        project_id = request.data.get("project")
        project = Project.objects.get(pk=project_id)

        if project.organisation not in request.user.organisations.all():
            return Response(status=status.HTTP_403_FORBIDDEN)

        return super().create(request, *args, **kwargs)


@method_decorator(
    name="list",
    decorator=swagger_auto_schema(
        manual_parameters=[
            openapi.Parameter(
                "feature",
                openapi.IN_QUERY,
                "ID of the feature to filter by.",
                required=False,
                type=openapi.TYPE_INTEGER,
            ),
            openapi.Parameter(
                "anyIdentity",
                openapi.IN_QUERY,
                "Pass any value to get results that have an identity override. "
                "Do not pass for default behaviour.",
                required=False,
                type=openapi.TYPE_STRING,
            ),
        ]
    ),
)
class FeatureStateViewSet(viewsets.ModelViewSet):
    """
    View set to manage feature states. Nested beneath environments and environments + identities
    to allow for filtering on both.
    """

    permission_classes = [IsAuthenticated, NestedEnvironmentPermissions]

    # Override serializer class to show correct information in docs
    def get_serializer_class(self):
        if self.action == "list":
            return FeatureStateSerializerWithIdentity
        elif self.action in ["retrieve", "update"]:
            return FeatureStateSerializerBasic
        else:
            return FeatureStateSerializerCreate

    def get_queryset(self):
        """
        Override queryset to filter based on provided URL parameters.
        """
        environment_api_key = self.kwargs["environment_api_key"]
        identity_pk = self.kwargs.get("identity_pk")
        environment = get_object_or_404(
            self.request.user.get_permitted_environments(["VIEW_ENVIRONMENT"]),
            api_key=environment_api_key,
        )

        queryset = FeatureState.objects.filter(
            environment=environment, feature_segment=None
        )

        if identity_pk:
            queryset = queryset.filter(identity__pk=identity_pk)
        elif "anyIdentity" in self.request.query_params:
            queryset = queryset.exclude(identity=None)
        else:
            queryset = queryset.filter(identity=None, feature_segment=None)

        if self.request.query_params.get("feature"):
            queryset = queryset.filter(
                feature__id=int(self.request.query_params.get("feature"))
            )

        return queryset

    def get_environment_from_request(self):
        """
        Get environment object from URL parameters in request.
        """
        environment = Environment.objects.get(
            api_key=self.kwargs["environment_api_key"]
        )
        return environment

    def get_identity_from_request(self, environment):
        """
        Get identity object from URL parameters in request.
        """
        identity = Identity.objects.get(pk=self.kwargs["identity_pk"])
        return identity

    def create(self, request, *args, **kwargs):
        """
        DEPRECATED: please use `/features/featurestates/` instead.
        Override create method to add environment and identity (if present) from URL parameters.
        """
        data = request.data
        environment = self.get_environment_from_request()
        if (
            environment.project.organisation
            not in self.request.user.organisations.all()
        ):
            return Response(status.HTTP_403_FORBIDDEN)

        data["environment"] = environment.id

        if "feature" not in data:
            error = {"detail": "Feature not provided"}
            return Response(error, status=status.HTTP_400_BAD_REQUEST)

        feature_id = int(data["feature"])

        if feature_id not in [
            feature.id for feature in environment.project.features.all()
        ]:
            error = {"detail": "Feature does not exist in project"}
            return Response(error, status=status.HTTP_400_BAD_REQUEST)

        identity_pk = self.kwargs.get("identity_pk")
        if identity_pk:
            data["identity"] = identity_pk

        serializer = FeatureStateSerializerBasic(data=data)
        if serializer.is_valid():
            feature_state = serializer.save()
            headers = self.get_success_headers(serializer.data)

            if "feature_state_value" in data:
                self.update_feature_state_value(
                    data["feature_state_value"], feature_state
                )

            return Response(
                FeatureStateSerializerBasic(feature_state).data,
                status=status.HTTP_201_CREATED,
                headers=headers,
            )
        else:
            logger.error(serializer.errors)
            error = {"detail": "Couldn't create feature state."}
            return Response(error, status=status.HTTP_400_BAD_REQUEST)

    def update(self, request, *args, **kwargs):
        """
        Override update method to always assume update request is partial and create / update
        feature state value.
        """
        feature_state_to_update = self.get_object()
        feature_state_data = request.data

        # Check if feature state value was provided with request data. If so, create / update
        # feature state value object and associate with feature state.
        if "feature_state_value" in feature_state_data:
            feature_state_value = self.update_feature_state_value(
                feature_state_data["feature_state_value"], feature_state_to_update
            )

            if isinstance(feature_state_value, Response):
                return feature_state_value

            feature_state_data["feature_state_value"] = feature_state_value.id

        serializer = self.get_serializer(
            feature_state_to_update, data=feature_state_data, partial=True
        )
        serializer.is_valid(raise_exception=True)
        self.perform_update(serializer)

        if getattr(feature_state_to_update, "_prefetched_objects_cache", None):
            # If 'prefetch_related' has been applied to a queryset, we need to
            # refresh the instance from the database.
            feature_state_to_update = self.get_object()
            serializer = self.get_serializer(feature_state_to_update)

        return Response(serializer.data)

    def destroy(self, request, *args, **kwargs):
        feature_state = get_object_or_404(self.get_queryset(), pk=kwargs.get("pk"))
        res = super(FeatureStateViewSet, self).destroy(request, *args, **kwargs)
        if res.status_code == status.HTTP_204_NO_CONTENT:
            self._create_deleted_feature_state_audit_log(feature_state)
        return res

    def _create_deleted_feature_state_audit_log(self, feature_state):
        message = IDENTITY_FEATURE_STATE_DELETED_MESSAGE % (
            feature_state.feature.name,
            feature_state.identity.identifier,
        )

        AuditLog.objects.create(
            author=self.request.user if self.request else None,
            related_object_id=feature_state.id,
            related_object_type=RelatedObjectType.FEATURE_STATE.name,
            environment=feature_state.environment,
            project=feature_state.environment.project,
            log=message,
        )

    def partial_update(self, request, *args, **kwargs):
        """
        Override partial_update as overridden update method assumes partial True for all requests.
        """
        return self.update(request, *args, **kwargs)

    def update_feature_state_value(self, value, feature_state):
        feature_state_value_dict = feature_state.generate_feature_state_value_data(
            value
        )

        if hasattr(feature_state, "feature_state_value"):
            feature_state_value_serializer = FeatureStateValueSerializer(
                instance=feature_state.feature_state_value,
                data=feature_state_value_dict,
            )
        else:
            data = {**feature_state_value_dict, "feature_state": feature_state.id}
            feature_state_value_serializer = FeatureStateValueSerializer(data=data)

        if feature_state_value_serializer.is_valid():
            feature_state_value = feature_state_value_serializer.save()
        else:
            return Response(
                feature_state_value_serializer.errors,
                status=status.HTTP_400_BAD_REQUEST,
            )

        return feature_state_value


class FeatureStateCreateViewSet(mixins.CreateModelMixin, viewsets.GenericViewSet):
    serializer_class = FeatureStateSerializerBasic
    permission_classes = [FeatureStatePermissions]


class SDKFeatureStates(GenericAPIView):
    serializer_class = FeatureStateSerializerFull
    permission_classes = (EnvironmentKeyPermissions,)
    authentication_classes = (EnvironmentKeyAuthentication,)

    schema = AutoSchema(
        manual_fields=[
            coreapi.Field(
                "X-Environment-Key",
                location="header",
                description="API Key for an Environment",
            ),
            coreapi.Field(
                "feature",
                location="query",
                description="Name of the feature to get the state of",
            ),
        ]
    )

    def get(self, request, identifier=None, *args, **kwargs):
        """
        USING THIS ENDPOINT WITH AN IDENTIFIER IS DEPRECATED.
        Please use `/identities/?identifier=<identifier>` instead.
        """
        if identifier:
            return self._get_flags_response_with_identifier(request, identifier)

        filter_args = {
            "identity": None,
            "environment": request.environment,
            "feature_segment": None,
        }

        if "feature" in request.GET:
            filter_args["feature__name__iexact"] = request.GET["feature"]
            try:
                feature_state = FeatureState.objects.get(**filter_args)
            except FeatureState.DoesNotExist:
                return Response(
                    {"detail": "Given feature not found"},
                    status=status.HTTP_404_NOT_FOUND,
                )

            return Response(self.get_serializer(feature_state).data)

        if settings.CACHE_FLAGS_SECONDS > 0:
            data = self._get_flags_from_cache(filter_args, request.environment)
        else:
            data = self.get_serializer(
                # ignore disabled Flags when project hide_disabled_flags is enabled
                FeatureState.objects.filter(**filter_args)
                .exclude(
                    feature__project__hide_disabled_flags=True,
                    enabled=False,
                    feature__type=FLAG,
                )
                .select_related("feature", "feature_state_value"),
                many=True,
            ).data

        return Response(data)

    def _get_flags_from_cache(self, filter_args, environment):
        data = flags_cache.get(environment.api_key)
        if not data:
            data = self.get_serializer(
                # ignore disabled Flags when project hide_disabled_flags is enabled
                FeatureState.objects.filter(**filter_args)
                .exclude(
                    feature__project__hide_disabled_flags=True,
                    enabled=False,
                    feature__type=FLAG,
                )
                .select_related("feature", "feature_state_value"),
                many=True,
            ).data
            flags_cache.set(environment.api_key, data, settings.CACHE_FLAGS_SECONDS)

        return data

    def _get_flags_response_with_identifier(self, request, identifier):
        identity, _ = Identity.objects.get_or_create(
            identifier=identifier, environment=request.environment
        )

        kwargs = {
            "identity": identity,
            "environment": request.environment,
            "feature_segment": None,
        }

        if "feature" in request.GET:
            kwargs["feature__name__iexact"] = request.GET["feature"]
            try:
                feature_state = identity.get_all_feature_states().get(
                    feature__name__iexact=kwargs["feature__name__iexact"],
                )
            except FeatureState.DoesNotExist:
                return Response(
                    {"detail": "Given feature not found"},
                    status=status.HTTP_404_NOT_FOUND,
                )

            return Response(
                self.get_serializer(feature_state).data, status=status.HTTP_200_OK
            )

        flags = self.get_serializer(identity.get_all_feature_states(), many=True)
        return Response(flags.data, status=status.HTTP_200_OK)


def organisation_has_got_feature(request, organisation):
    """
    Helper method to set flag against organisation to confirm that they've requested their
    feature states for analytics purposes

    :param request: HTTP request
    :return: True if value set. None otherwise.
    """
    if organisation.has_requested_features:
        return None

    referer = request.META.get("HTTP_REFERER")
    if not referer or "bullet-train.io" in referer:
        return None
    else:
        organisation.has_requested_features = True
        organisation.save()
        return True


@method_decorator(
    name="list",
    decorator=swagger_auto_schema(query_serializer=FeatureSegmentQuerySerializer()),
)
@method_decorator(
    name="update_priorities",
    decorator=swagger_auto_schema(
        responses={200: FeatureSegmentListSerializer(many=True)}
    ),
)
class FeatureSegmentViewSet(
    mixins.ListModelMixin,
    mixins.CreateModelMixin,
    mixins.UpdateModelMixin,
    mixins.DestroyModelMixin,
    viewsets.GenericViewSet,
):
    def get_queryset(self):
        permitted_projects = self.request.user.get_permitted_projects(["VIEW_PROJECT"])
        queryset = FeatureSegment.objects.filter(
            feature__project__in=permitted_projects
        )

        if self.action == "list":
            filter_serializer = FeatureSegmentQuerySerializer(
                data=self.request.query_params
            )
            filter_serializer.is_valid(raise_exception=True)
            return queryset.filter(**filter_serializer.data)

        return queryset

    def get_serializer_class(self):
        if self.action in ["create", "update", "partial_update"]:
            return FeatureSegmentCreateSerializer

        if self.action == "update_priorities":
            return FeatureSegmentChangePrioritiesSerializer

        return FeatureSegmentListSerializer

    def get_serializer(self, *args, **kwargs):
        if self.action == "update_priorities":
            # update the serializer kwargs to ensure docs here are correct
            kwargs = {**kwargs, "many": True, "partial": True}
        return super(FeatureSegmentViewSet, self).get_serializer(*args, **kwargs)

    @action(detail=False, methods=["POST"], url_path="update-priorities")
    def update_priorities(self, request, *args, **kwargs):
        serializer = self.get_serializer(data=request.data)
        serializer.is_valid(raise_exception=True)
        updated_instances = serializer.save()
        return Response(
            FeatureSegmentListSerializer(instance=updated_instances, many=True).data
        )<|MERGE_RESOLUTION|>--- conflicted
+++ resolved
@@ -42,10 +42,7 @@
     FeatureStateSerializerWithIdentity,
     FeatureStateValueSerializer,
     FeatureWithTagsSerializer,
-<<<<<<< HEAD
-=======
     UpdateFeatureSerializer,
->>>>>>> 555e4fcc
 )
 
 logger = logging.getLogger()
@@ -58,21 +55,12 @@
     permission_classes = [IsAuthenticated, FeaturePermissions]
 
     def get_serializer_class(self):
-<<<<<<< HEAD
-        if self.action == "list":
-            return FeatureWithTagsSerializer
-        elif self.action in ["create", "update"]:
-            return CreateFeatureSerializer
-        else:
-            return FeatureSerializer
-=======
         return {
             "list": FeatureWithTagsSerializer,
             "create": CreateFeatureSerializer,
             "update": UpdateFeatureSerializer,
             "partial_update": UpdateFeatureSerializer,
         }.get(self.action, FeatureSerializer)
->>>>>>> 555e4fcc
 
     def get_queryset(self):
         user_projects = self.request.user.get_permitted_projects(["VIEW_PROJECT"])
